/* Load the dependencies of a mapped object.
   Copyright (C) 1996-2003, 2004, 2005, 2006, 2007, 2010, 2011
   Free Software Foundation, Inc.
   This file is part of the GNU C Library.

   The GNU C Library is free software; you can redistribute it and/or
   modify it under the terms of the GNU Lesser General Public
   License as published by the Free Software Foundation; either
   version 2.1 of the License, or (at your option) any later version.

   The GNU C Library is distributed in the hope that it will be useful,
   but WITHOUT ANY WARRANTY; without even the implied warranty of
   MERCHANTABILITY or FITNESS FOR A PARTICULAR PURPOSE.  See the GNU
   Lesser General Public License for more details.

   You should have received a copy of the GNU Lesser General Public
   License along with the GNU C Library; if not, write to the Free
   Software Foundation, Inc., 59 Temple Place, Suite 330, Boston, MA
   02111-1307 USA.  */

#include <atomic.h>
#include <assert.h>
#include <dlfcn.h>
#include <errno.h>
#include <libintl.h>
#include <stddef.h>
#include <stdlib.h>
#include <string.h>
#include <unistd.h>
#include <sys/param.h>
#include <ldsodefs.h>

#include <dl-dst.h>

/* Whether an shared object references one or more auxiliary objects
   is signaled by the AUXTAG entry in l_info.  */
#define AUXTAG	(DT_NUM + DT_THISPROCNUM + DT_VERSIONTAGNUM \
		 + DT_EXTRATAGIDX (DT_AUXILIARY))
/* Whether an shared object references one or more auxiliary objects
   is signaled by the AUXTAG entry in l_info.  */
#define FILTERTAG (DT_NUM + DT_THISPROCNUM + DT_VERSIONTAGNUM \
		   + DT_EXTRATAGIDX (DT_FILTER))


/* When loading auxiliary objects we must ignore errors.  It's ok if
   an object is missing.  */
struct openaux_args
  {
    /* The arguments to openaux.  */
    struct link_map *map;
    int trace_mode;
    int open_mode;
    const char *strtab;
    const char *name;

    /* The return value of openaux.  */
    struct link_map *aux;
  };

static void
openaux (void *a)
{
  struct openaux_args *args = (struct openaux_args *) a;

  args->aux = _dl_map_object (args->map, args->name,
			      (args->map->l_type == lt_executable
			       ? lt_library : args->map->l_type),
			      args->trace_mode, args->open_mode,
			      args->map->l_ns);
}

static ptrdiff_t
internal_function
_dl_build_local_scope (struct link_map **list, struct link_map *map)
{
  struct link_map **p = list;
  struct link_map **q;

  *p++ = map;
  map->l_reserved = 1;
  if (map->l_initfini)
    for (q = map->l_initfini + 1; *q; ++q)
      if (! (*q)->l_reserved)
	p += _dl_build_local_scope (p, *q);
  return p - list;
}


/* We use a very special kind of list to track the path
   through the list of loaded shared objects.  We have to
   produce a flat list with unique members of all involved objects.
*/
struct list
  {
    int done;			/* Nonzero if this map was processed.  */
    struct link_map *map;	/* The data.  */
    struct list *next;		/* Elements for normal list.  */
  };


/* Macro to expand DST.  It is an macro since we use `alloca'.  */
#define expand_dst(l, str, fatal) \
  ({									      \
    const char *__str = (str);						      \
    const char *__result = __str;					      \
    size_t __dst_cnt = DL_DST_COUNT (__str, 0);				      \
									      \
    if (__dst_cnt != 0)							      \
      {									      \
	char *__newp;							      \
									      \
	/* DST must not appear in SUID/SGID programs.  */		      \
	if (INTUSE(__libc_enable_secure))				      \
	  _dl_signal_error (0, __str, NULL, N_("\
DST not allowed in SUID/SGID programs"));				      \
									      \
	__newp = (char *) alloca (DL_DST_REQUIRED (l, __str, strlen (__str),  \
						   __dst_cnt));		      \
									      \
	__result = _dl_dst_substitute (l, __str, __newp, 0);		      \
									      \
	if (*__result == '\0')						      \
	  {								      \
	    /* The replacement for the DST is not known.  We can't	      \
	       processed.  */						      \
	    if (fatal)							      \
	      _dl_signal_error (0, __str, NULL, N_("\
empty dynamic string token substitution"));				      \
	    else							      \
	      {								      \
		/* This is for DT_AUXILIARY.  */			      \
		if (__builtin_expect (GLRO(dl_debug_mask) & DL_DEBUG_LIBS, 0))\
		  _dl_debug_printf (N_("\
cannot load auxiliary `%s' because of empty dynamic string token "	      \
					    "substitution\n"), __str);	      \
		continue;						      \
	      }								      \
	  }								      \
      }									      \
									      \
    __result; })


void
internal_function
_dl_map_object_deps (struct link_map *map,
		     struct link_map **preloads, unsigned int npreloads,
		     int trace_mode, int open_mode)
{
  struct list *known = __alloca (sizeof *known * (1 + npreloads + 1));
  struct list *runp, *tail;
  unsigned int nlist, i;
  /* Object name.  */
  const char *name;
  int errno_saved;
  int errno_reason;
  const char *errstring;
  const char *objname;

  auto inline void preload (struct link_map *map);

  inline void preload (struct link_map *map)
    {
      known[nlist].done = 0;
      known[nlist].map = map;
      known[nlist].next = &known[nlist + 1];

      ++nlist;
      /* We use `l_reserved' as a mark bit to detect objects we have
	 already put in the search list and avoid adding duplicate
	 elements later in the list.  */
      map->l_reserved = 1;
    }

  /* No loaded object so far.  */
  nlist = 0;

  /* First load MAP itself.  */
  preload (map);

  /* Add the preloaded items after MAP but before any of its dependencies.  */
  for (i = 0; i < npreloads; ++i)
    preload (preloads[i]);

  /* Terminate the lists.  */
  known[nlist - 1].next = NULL;

  /* Pointer to last unique object.  */
  tail = &known[nlist - 1];

  /* Process each element of the search list, loading each of its
     auxiliary objects and immediate dependencies.  Auxiliary objects
     will be added in the list before the object itself and
     dependencies will be appended to the list as we step through it.
     This produces a flat, ordered list that represents a
     breadth-first search of the dependency tree.

     The whole process is complicated by the fact that we better
     should use alloca for the temporary list elements.  But using
     alloca means we cannot use recursive function calls.  */
  errno_saved = errno;
  errno_reason = 0;
  errstring = NULL;
  errno = 0;
  name = NULL;
  for (runp = known; runp; )
    {
      struct link_map *l = runp->map;
      struct link_map **needed = NULL;
      unsigned int nneeded = 0;

      /* Unless otherwise stated, this object is handled.  */
      runp->done = 1;

      /* Allocate a temporary record to contain the references to the
	 dependencies of this object.  */
      if (l->l_searchlist.r_list == NULL && l->l_initfini == NULL
	  && l != map && l->l_ldnum > 0)
	needed = (struct link_map **) alloca (l->l_ldnum
					      * sizeof (struct link_map *));

      if (l->l_info[DT_NEEDED] || l->l_info[AUXTAG] || l->l_info[FILTERTAG])
	{
	  const char *strtab = (const void *) D_PTR (l, l_info[DT_STRTAB]);
	  struct openaux_args args;
	  struct list *orig;
	  const ElfW(Dyn) *d;

	  args.strtab = strtab;
	  args.map = l;
	  args.trace_mode = trace_mode;
	  args.open_mode = open_mode;
	  orig = runp;

	  for (d = l->l_ld; d->d_tag != DT_NULL; ++d)
	    if (__builtin_expect (d->d_tag, DT_NEEDED) == DT_NEEDED)
	      {
		/* Map in the needed object.  */
		struct link_map *dep;

		/* Recognize DSTs.  */
		name = expand_dst (l, strtab + d->d_un.d_val, 0);
		/* Store the tag in the argument structure.  */
		args.name = name;

		bool malloced;
		int err = _dl_catch_error (&objname, &errstring, &malloced,
					   openaux, &args);
		if (__builtin_expect (errstring != NULL, 0))
		  {
		    char *new_errstring = strdupa (errstring);
		    objname = strdupa (objname);
		    if (malloced)
		      free ((char *) errstring);
		    errstring = new_errstring;

		    if (err)
		      errno_reason = err;
		    else
		      errno_reason = -1;
		    goto out;
		  }
		else
		  dep = args.aux;

		if (! dep->l_reserved)
		  {
		    /* Allocate new entry.  */
		    struct list *newp;

		    newp = alloca (sizeof (struct list));

		    /* Append DEP to the list.  */
		    newp->map = dep;
		    newp->done = 0;
		    newp->next = NULL;
		    tail->next = newp;
		    tail = newp;
		    ++nlist;
		    /* Set the mark bit that says it's already in the list.  */
		    dep->l_reserved = 1;
		  }

		/* Remember this dependency.  */
		if (needed != NULL)
		  needed[nneeded++] = dep;
	      }
	    else if (d->d_tag == DT_AUXILIARY || d->d_tag == DT_FILTER)
	      {
		struct list *newp;

		/* Recognize DSTs.  */
		name = expand_dst (l, strtab + d->d_un.d_val,
				   d->d_tag == DT_AUXILIARY);
		/* Store the tag in the argument structure.  */
		args.name = name;

		if (d->d_tag == DT_AUXILIARY)
		  {
		    /* Say that we are about to load an auxiliary library.  */
		    if (__builtin_expect (GLRO(dl_debug_mask) & DL_DEBUG_LIBS,
					  0))
		      _dl_debug_printf ("load auxiliary object=%s"
					" requested by file=%s\n",
					name,
					l->l_name[0]
					? l->l_name : rtld_progname);

		    /* We must be prepared that the addressed shared
		       object is not available.  */
		    bool malloced;
		    (void) _dl_catch_error (&objname, &errstring, &malloced,
					    openaux, &args);
		    if (__builtin_expect (errstring != NULL, 0))
		      {
			/* We are not interested in the error message.  */
			assert (errstring != NULL);
			if (malloced)
			  free ((char *) errstring);

			/* Simply ignore this error and continue the work.  */
			continue;
		      }
		  }
		else
		  {
		    /* Say that we are about to load an auxiliary library.  */
		    if (__builtin_expect (GLRO(dl_debug_mask) & DL_DEBUG_LIBS,
					  0))
		      _dl_debug_printf ("load filtered object=%s"
					" requested by file=%s\n",
					name,
					l->l_name[0]
					? l->l_name : rtld_progname);

		    /* For filter objects the dependency must be available.  */
		    bool malloced;
		    int err = _dl_catch_error (&objname, &errstring, &malloced,
					       openaux, &args);
		    if (__builtin_expect (errstring != NULL, 0))
		      {
			char *new_errstring = strdupa (errstring);
			objname = strdupa (objname);
			if (malloced)
			  free ((char *) errstring);
			errstring = new_errstring;

			if (err)
			  errno_reason = err;
			else
			  errno_reason = -1;
			goto out;
		      }
		  }

		/* The auxiliary object is actually available.
		   Incorporate the map in all the lists.  */

		/* Allocate new entry.  This always has to be done.  */
		newp = alloca (sizeof (struct list));

		/* We want to insert the new map before the current one,
		   but we have no back links.  So we copy the contents of
		   the current entry over.  Note that ORIG and NEWP now
		   have switched their meanings.  */
		memcpy (newp, orig, sizeof (*newp));

		/* Initialize new entry.  */
		orig->done = 0;
		orig->map = args.aux;

		/* Remember this dependency.  */
		if (needed != NULL)
		  needed[nneeded++] = args.aux;

		/* We must handle two situations here: the map is new,
		   so we must add it in all three lists.  If the map
		   is already known, we have two further possibilities:
		   - if the object is before the current map in the
		   search list, we do nothing.  It is already found
		   early
		   - if the object is after the current one, we must
		   move it just before the current map to make sure
		   the symbols are found early enough
		*/
		if (args.aux->l_reserved)
		  {
		    /* The object is already somewhere in the list.
		       Locate it first.  */
		    struct list *late;

		    /* This object is already in the search list we
		       are building.  Don't add a duplicate pointer.
		       Just added by _dl_map_object.  */
		    for (late = newp; late->next != NULL; late = late->next)
		      if (late->next->map == args.aux)
			break;

		    if (late->next != NULL)
		      {
			/* The object is somewhere behind the current
			   position in the search path.  We have to
			   move it to this earlier position.  */
			orig->next = newp;

			/* Now remove the later entry from the list
			   and adjust the tail pointer.  */
			if (tail == late->next)
			  tail = late;
			late->next = late->next->next;

			/* We must move the object earlier in the chain.  */
			if (args.aux->l_prev != NULL)
			  args.aux->l_prev->l_next = args.aux->l_next;
			if (args.aux->l_next != NULL)
			  args.aux->l_next->l_prev = args.aux->l_prev;

			args.aux->l_prev = newp->map->l_prev;
			newp->map->l_prev = args.aux;
			if (args.aux->l_prev != NULL)
			  args.aux->l_prev->l_next = args.aux;
			args.aux->l_next = newp->map;
		      }
		    else
		      {
			/* The object must be somewhere earlier in the
			   list.  Undo to the current list element what
			   we did above.  */
			memcpy (orig, newp, sizeof (*newp));
			continue;
		      }
		  }
		else
		  {
		    /* This is easy.  We just add the symbol right here.  */
		    orig->next = newp;
		    ++nlist;
		    /* Set the mark bit that says it's already in the list.  */
		    args.aux->l_reserved = 1;

		    /* The only problem is that in the double linked
		       list of all objects we don't have this new
		       object at the correct place.  Correct this here.  */
		    if (args.aux->l_prev)
		      args.aux->l_prev->l_next = args.aux->l_next;
		    if (args.aux->l_next)
		      args.aux->l_next->l_prev = args.aux->l_prev;

		    args.aux->l_prev = newp->map->l_prev;
		    newp->map->l_prev = args.aux;
		    if (args.aux->l_prev != NULL)
		      args.aux->l_prev->l_next = args.aux;
		    args.aux->l_next = newp->map;
		  }

		/* Move the tail pointer if necessary.  */
		if (orig == tail)
		  tail = newp;

		/* Move on the insert point.  */
		orig = newp;
	      }
	}

      /* Terminate the list of dependencies and store the array address.  */
      if (needed != NULL)
	{
	  needed[nneeded++] = NULL;

	  struct link_map **l_initfini = (struct link_map **)
	    malloc ((2 * nneeded + 1) * sizeof needed[0]);
	  if (l_initfini == NULL)
	    _dl_signal_error (ENOMEM, map->l_name, NULL,
			      N_("cannot allocate dependency list"));
	  l_initfini[0] = l;
	  memcpy (&l_initfini[1], needed, nneeded * sizeof needed[0]);
	  memcpy (&l_initfini[nneeded + 1], l_initfini,
		  nneeded * sizeof needed[0]);
	  atomic_write_barrier ();
	  l->l_initfini = l_initfini;
	  l->l_free_initfini = 1;
	}

      /* If we have no auxiliary objects just go on to the next map.  */
      if (runp->done)
	do
	  runp = runp->next;
	while (runp != NULL && runp->done);
    }

 out:
  if (errno == 0 && errno_saved != 0)
    __set_errno (errno_saved);

  struct link_map **old_l_initfini = NULL;
  if (map->l_initfini != NULL && map->l_type == lt_loaded)
    {
      /* This object was previously loaded as a dependency and we have
	 a separate l_initfini list.  We don't need it anymore.  */
      assert (map->l_searchlist.r_list == NULL);
      old_l_initfini = map->l_initfini;
    }

  /* Store the search list we built in the object.  It will be used for
     searches in the scope of this object.  */
  struct link_map **l_initfini =
    (struct link_map **) malloc ((2 * nlist + 1)
				 * sizeof (struct link_map *));
  if (l_initfini == NULL)
    _dl_signal_error (ENOMEM, map->l_name, NULL,
		      N_("cannot allocate symbol search list"));


  map->l_searchlist.r_list = &l_initfini[nlist + 1];
  map->l_searchlist.r_nlist = nlist;

  for (nlist = 0, runp = known; runp; runp = runp->next)
    {
      if (__builtin_expect (trace_mode, 0) && runp->map->l_faked)
	/* This can happen when we trace the loading.  */
	--map->l_searchlist.r_nlist;
      else
	map->l_searchlist.r_list[nlist++] = runp->map;

      /* Now clear all the mark bits we set in the objects on the search list
	 to avoid duplicates, so the next call starts fresh.  */
      runp->map->l_reserved = 0;
    }

  if (__builtin_expect (GLRO(dl_debug_mask) & DL_DEBUG_PRELINK, 0) != 0
      && map == GL(dl_ns)[LM_ID_BASE]._ns_loaded)
    {
      /* If we are to compute conflicts, we have to build local scope
	 for each library, not just the ultimate loader.  */
      for (i = 0; i < nlist; ++i)
	{
	  struct link_map *l = map->l_searchlist.r_list[i];
	  unsigned int j, cnt;

	  /* The local scope has been already computed.  */
	  if (l == map
	      || (l->l_local_scope[0]
		  && l->l_local_scope[0]->r_nlist) != 0)
	    continue;

	  if (l->l_info[AUXTAG] || l->l_info[FILTERTAG])
	    {
	      /* As current DT_AUXILIARY/DT_FILTER implementation needs to be
		 rewritten, no need to bother with prelinking the old
		 implementation.  */
	      _dl_signal_error (EINVAL, l->l_name, NULL, N_("\
Filters not supported with LD_TRACE_PRELINKING"));
	    }

	  cnt = _dl_build_local_scope (l_initfini, l);
	  assert (cnt <= nlist);
	  for (j = 0; j < cnt; j++)
	    {
	      l_initfini[j]->l_reserved = 0;
	      if (j && __builtin_expect (l_initfini[j]->l_info[DT_SYMBOLIC]
					 != NULL, 0))
		l->l_symbolic_in_local_scope = true;
	    }

	  l->l_local_scope[0] =
	    (struct r_scope_elem *) malloc (sizeof (struct r_scope_elem)
					    + (cnt
					       * sizeof (struct link_map *)));
	  if (l->l_local_scope[0] == NULL)
	    _dl_signal_error (ENOMEM, map->l_name, NULL,
			      N_("cannot allocate symbol search list"));
	  l->l_local_scope[0]->r_nlist = cnt;
	  l->l_local_scope[0]->r_list =
	    (struct link_map **) (l->l_local_scope[0] + 1);
	  memcpy (l->l_local_scope[0]->r_list, l_initfini,
		  cnt * sizeof (struct link_map *));
	}
    }

  /* Maybe we can remove some relocation dependencies now.  */
  assert (map->l_searchlist.r_list[0] == map);
  struct link_map_reldeps *l_reldeps = NULL;
  if (map->l_reldeps != NULL)
    {
      for (i = 1; i < nlist; ++i)
	map->l_searchlist.r_list[i]->l_reserved = 1;

      struct link_map **list = &map->l_reldeps->list[0];
      for (i = 0; i < map->l_reldeps->act; ++i)
	if (list[i]->l_reserved)
	  {
	    /* Need to allocate new array of relocation dependencies.  */
	    struct link_map_reldeps *l_reldeps;
	    l_reldeps = malloc (sizeof (*l_reldeps)
				+ map->l_reldepsmax
				  * sizeof (struct link_map *));
	    if (l_reldeps == NULL)
	      /* Bad luck, keep the reldeps duplicated between
		 map->l_reldeps->list and map->l_initfini lists.  */
	      ;
	    else
	      {
		unsigned int j = i;
		memcpy (&l_reldeps->list[0], &list[0],
			i * sizeof (struct link_map *));
		for (i = i + 1; i < map->l_reldeps->act; ++i)
		  if (!list[i]->l_reserved)
		    l_reldeps->list[j++] = list[i];
		l_reldeps->act = j;
	      }
	  }

      for (i = 1; i < nlist; ++i)
	map->l_searchlist.r_list[i]->l_reserved = 0;
    }

  /* Sort the initializer list to take dependencies into account.  The binary
     itself will always be initialize last.  */
  memcpy (l_initfini, map->l_searchlist.r_list,
	  nlist * sizeof (struct link_map *));
<<<<<<< HEAD

  /* We can skip looking for the binary itself which is at the front
     of the search list.  */
  if (nlist > 1)
    {
=======
  if (__builtin_expect (nlist > 1, 1))
    {
      /* We can skip looking for the binary itself which is at the front
	 of the search list.  */
>>>>>>> 356f8bc6
      i = 1;
      bool seen[nlist];
      memset (seen, false, nlist * sizeof (seen[0]));
      while (1)
	{
	  /* Keep track of which object we looked at this round.  */
	  seen[i] = true;
	  struct link_map *thisp = l_initfini[i];

	  /* Find the last object in the list for which the current one is
	     a dependency and move the current object behind the object
	     with the dependency.  */
	  unsigned int k = nlist - 1;
	  while (k > i)
	    {
	      struct link_map **runp = l_initfini[k]->l_initfini;
	      if (runp != NULL)
		/* Look through the dependencies of the object.  */
		while (*runp != NULL)
		  if (__builtin_expect (*runp++ == thisp, 0))
		    {
		      /* Move the current object to the back past the last
			 object with it as the dependency.  */
		      memmove (&l_initfini[i], &l_initfini[i + 1],
			       (k - i) * sizeof (l_initfini[0]));
		      l_initfini[k] = thisp;

		      if (seen[i + 1])
			{
			  ++i;
			  goto next_clear;
			}

		      memmove (&seen[i], &seen[i + 1],
			       (k - i) * sizeof (seen[0]));
		      seen[k] = true;

		      goto next;
		    }

	      --k;
	    }

	  if (++i == nlist)
	    break;
	next_clear:
	  memset (&seen[i], false, (nlist - i) * sizeof (seen[0]));

	next:;
	}
    }

  /* Terminate the list of dependencies.  */
  l_initfini[nlist] = NULL;
  atomic_write_barrier ();
  map->l_initfini = l_initfini;
  map->l_free_initfini = 1;
  if (l_reldeps != NULL)
    {
      atomic_write_barrier ();
      void *old_l_reldeps = map->l_reldeps;
      map->l_reldeps = l_reldeps;
      _dl_scope_free (old_l_reldeps);
    }
  if (old_l_initfini != NULL)
    _dl_scope_free (old_l_initfini);

  if (errno_reason)
    _dl_signal_error (errno_reason == -1 ? 0 : errno_reason, objname,
		      NULL, errstring);
}<|MERGE_RESOLUTION|>--- conflicted
+++ resolved
@@ -618,18 +618,10 @@
      itself will always be initialize last.  */
   memcpy (l_initfini, map->l_searchlist.r_list,
 	  nlist * sizeof (struct link_map *));
-<<<<<<< HEAD
-
-  /* We can skip looking for the binary itself which is at the front
-     of the search list.  */
-  if (nlist > 1)
-    {
-=======
   if (__builtin_expect (nlist > 1, 1))
     {
       /* We can skip looking for the binary itself which is at the front
 	 of the search list.  */
->>>>>>> 356f8bc6
       i = 1;
       bool seen[nlist];
       memset (seen, false, nlist * sizeof (seen[0]));
