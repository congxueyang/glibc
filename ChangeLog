<<<<<<< HEAD
2011-02-16  Ryan S. Arnold  <rsa@us.ibm.com>

	* sysdeps/unix/sysv/linux/powerpc/powerpc64/sysdep.h:
	(INTERNAL_VSYSCALL_NCS INTERNAL_SYSCALL_NCS): Remove erroneous (int)
	cast from r3.
	* sysdeps/wordsize-64/Makefile: New file.  Add tst-writev to
	'tests' variable.
	* sysdeps/wordsize-64/tst-writev.c: New file.

2011-02-15  Ryan S. Arnold  <rsa@us.ibm.com>

	* sysdeps/powerpc/powerpc64/power7/Makefile: New file which adds
	-mno-vsx to the CFLAGS-rtld.c variable to avoid using VSX registers and
	insns in _dl_start to prevent a TOC reference before relocs are
	resolved.

2011-02-15  Ulrich Drepper  <drepper@gmail.com>

	[BZ #12469]
	* Makeconfig: Remove RANLIB definition.
	* Makerules: Don't use RANLIB.
	* aclocal.m4: Remove ranlib test.
	* configure.in: No need to check for ranlib.
	* elf/rtld-Rules: Don't use RANLIB.
=======
2011-02-16  Samuel Thibault  <samuel.thibault@ens-lyon.org>

	* sysdeps/mach/i386/sysdep.h: Add _MACH_I386_SYSDEP_H inclusion
	protection macro.
	* sysdeps/mach/i386/thread_state.h: Add _MACH_I386_THREAD_STATE_H
	inclusion protection macro.

	* stdio-common/psiginfo.c (psiginfo): Check pinfo->si_signo against
	SIGRTMIN and SIGRTMAX and print information in that case only when
	SIGRTMIN is defined.
>>>>>>> 8e31c82d

2011-02-11  Jakub Jelinek  <jakub@redhat.com>

	* stdio-common/printf-parsemb.c (__parse_one_specmb): Handle
	arginfo fn returning -1.

	* stdio-common/_i18n_number.h (_i18n_number_rewrite): Ensure decimal
	and thousands string is zero terminated.

2011-02-03  Andreas Schwab  <schwab@redhat.com>

	* sysdeps/unix/sysv/linux/sparc/bits/socket.h: Sync with
	sysdeps/unix/sysv/linux/bits/socket.h.

2011-01-30  Samuel Thibault  <samuel.thibault@ens-lyon.org>

	* bits/sched.h (__CPU_ZERO, __CPU_SET, __CPU_CLR, __CPU_ISSET)
	(__CPU_COUNT): Remove old macros.
	(__CPU_ZERO_S, __CPU_SET_S, __CPU_CLR_S, __CPU_ISSET_S)
	(__CPU_COUNT, __CPU_EQUAL_S, __CPU_OP_S, __CPU_ALLOC_SIZE)
	(__CPU_ALLOC, __CPU_FREE): Add macros.
	(__sched_cpualloc, __sched_cpufree): Add declarations.

2011-02-05  Ulrich Drepper  <drepper@gmail.com>

	* nscd/nscd-client.h: Define MAX_TIMEOUT_VALUE.
	(struct datahead): Reuse 32 bits of the alignment for a TTL field.
	* nscd/aicache.c (addhstaiX): Return timeout of added value.
	(readdhstai): Return value of addhstaiX call.
	* nscd/grpcache.c (cache_addgr): Return timeout of added value.
	(addgrbyX): Return value returned by cache_addgr.
	(readdgrbyname): Return value returned by addgrbyX.
	(readdgrbygid): Likewise.
	* nscd/pwdcache.c (cache_addpw): Return timeout of added value.
	(addpwbyX): Return value returned by cache_addpw.
	(readdpwbyname): Return value returned by addhstbyX.
	(readdpwbyuid): Likewise.
	* nscd/servicescache.c (cache_addserv): Return timeout of added value.
	(addservbyX): Return value returned by cache_addserv.
	(readdservbyname): Return value returned by addservbyX:
	(readdservbyport): Likewise.
	* nscd/hstcache.c (cache_addhst): Return timeout of added value.
	(addhstbyX): Return value returned by cache_addhst.
	(readdhstbyname): Return value returned by addhstbyX.
	(readdhstbyaddr): Likewise.
	(readdhstbynamev6): Likewise.
	(readdhstbyaddrv6): Likewise.
	* nscd/initgrcache.c (addinitgroupsX): Return timeout of added value.
	(readdinitgroups): Return value returned by addinitgroupsX.
	* nscd/cache.c (readdfcts): Change return value of functions to time_t.
	(prune_cache): Keep track of timeout value of re-added entries.
	* nscd/connections.c (nscd_run_prune): Use MAX_TIMEOUT_VALUE.
	* nscd/nscd.h: Adjust prototypes of readd* functions.

2011-02-04  Roland McGrath  <roland@redhat.com>

	* nis/nis_server.c (nis_servstate): Use the right name for 0.
	(nis_stats): Likewise.
	* nis/nis_modify.c (nis_modify): Likewise.
	* nis/nis_remove.c (nis_remove): Likewise.
	* nis/nis_add.c (nis_add): Likewise.

	* elf/dl-object.c (_dl_new_object): Remove unused variable L.

	* posix/fnmatch_loop.c: Add some consts.

	* sysdeps/x86_64/multiarch/memset-x86-64.S: Add an #undef.

2011-02-02  H.J. Lu  <hongjiu.lu@intel.com>

	[BZ #12460]
	* config.make.in (config-cflags-novzeroupper): Define.
	* configure.in: Substitute libc_cv_cc_novzeroupper.
	* elf/Makefile (AVX-CFLAGS): Define.
	(CFLAGS-tst-audit4.c): Replace -mavx with $(AVX-CFLAGS).
	(CFLAGS-tst-auditmod4a.c): Likewise.
	(CFLAGS-tst-auditmod4b.c): Likewise.
	(CFLAGS-tst-auditmod6b.c): Likewise.
	(CFLAGS-tst-auditmod6c.c): Likewise.
	(CFLAGS-tst-auditmod7b.c): Likewise.
	* sysdeps/i386/configure.in: Check -mno-vzeroupper.

2011-02-02  Ulrich Drepper  <drepper@gmail.com>

	* elf/dl-runtime.c (_dl_call_pltexit): Pass correct address of the
	function to the callback.
	Patch partly by Jiri Olsa <jolsa@redhat.com>.

2011-02-02  Andreas Schwab  <schwab@redhat.com>

	* shadow/sgetspent.c: Check return value of __sgetspent_r instead
	of errno.

2011-01-19  Ulrich Drepper  <drepper@gmail.com>

	[BZ #11724]
	* elf/dl-deps.c (_dl_map_object_deps): Rewrite sorting determining order
	of constructors.
	* elf/dl-fini.c (_dl_sort_fini): Rewrite sorting determining order
	of destructors.
	(_dl_fini): Don't call _dl_sort_fini if there is only one object.

	[BZ #11724]
	* elf/Makefile: Add rules to build and run new test.
	* elf/tst-initorder.c: New file.
	* elf/tst-initorder.exp: New file.
	* elf/tst-initordera1.c: New file.
	* elf/tst-initordera2.c: New file.
	* elf/tst-initordera3.c: New file.
	* elf/tst-initordera4.c: New file.
	* elf/tst-initorderb1.c: New file.
	* elf/tst-initorderb2.c: New file.
	* elf/tst-order-a1.c: New file.
	* elf/tst-order-a2.c: New file.
	* elf/tst-order-a3.c: New file.
	* elf/tst-order-a4.c: New file.
	* elf/tst-order-b1.c: New file.
	* elf/tst-order-b2.c: New file.
	* elf/tst-order-main.c: New file.
	New test case by George Gensure <werkt0@gmail.com>.

2010-10-01  Andreas Schwab  <schwab@redhat.com>

	* sysdeps/posix/getaddrinfo.c (gaih_inet): Don't discard result of
	decoding ACE if AI_CANONIDN.

2011-01-18  Ulrich Drepper  <drepper@gmail.com>

	* elf/Makefile: Build IFUNC tests unless multi-arch = no.

2011-01-17  Ulrich Drepper  <drepper@gmail.com>

	* version.h (RELEASE): Bump for 2.13 release.
	* include/features.h: (__GLIBC_MINOR__): Bump to 13.

	* io/fcntl.h: Define AT_NO_AUTOMOUNT.

	* sysdeps/unix/sysv/linux/i386/bits/mman.h: Define MADV_HUGEPAGE and
	MADV_NOHUGEPAGE.
	* sysdeps/unix/sysv/linux/ia64/bits/mman.h: Likewise.
	* sysdeps/unix/sysv/linux/powerpc/bits/mman.h: Likewise.
	* sysdeps/unix/sysv/linux/s390/bits/mman.h: Likewise.
	* sysdeps/unix/sysv/linux/sh/bits/mman.h: Likewise.
	* sysdeps/unix/sysv/linux/sparc/bits/mman.h: Likewise.
	* sysdeps/unix/sysv/linux/x86_64/bits/mman.h: Likewise.

	* posix/getconf.c: Update copyright year.
	* catgets/gencat.c: Likewise.
	* csu/version.c: Likewise.
	* debug/catchsegv.sh: Likewise.
	* debug/xtrace.sh: Likewise.
	* elf/ldconfig.c: Likewise.
	* elf/ldd.bash.in: Likewise.
	* elf/sprof.c (print_version): Likewise.
	* iconv/iconv_prog.c: Likewise.
	* iconv/iconvconfig.c: Likewise.
	* locale/programs/locale.c: Likewise.
	* locale/programs/localedef.c: Likewise.
	* malloc/memusage.sh: Likewise.
	* malloc/mtrace.pl: Likewise.
	* nscd/nscd.c (print_version): Likewise.
	* nss/getent.c: Likewise.

	* sysdeps/unix/sysv/linux/bits/socket.h: Define AF_CAIF, AF_ALG,
	PF_CAIF, and PF_ALG.
	* sysdeps/unix/sysv/linux/sparc/bits/socket.h: Likewise.

2011-01-16  Andreas Schwab  <schwab@linux-m68k.org>

	* elf/Makefile (tlsmod17a-modules, tlsmod18a-modules): Define.
	(modules-names): Use them.
	(ifunc-test-modules, ifunc-pie-tests): Define.
	(extra-test-objs): Add tlsmod17a-modules, tlsmod18a-modules,
	tst-pie1, ifunc-test-modules and ifunc-pie-tests objects.
	(test-extras): Likewise.
	($(patsubst %,$(objpfx)%.os,$(tlsmod17a-modules))): Use
	$(compile-command.c).
	($(patsubst %,$(objpfx)%.os,$(tlsmod18a-modules))): Likewise.
	(all-built-dso): Define.
	(check-textrel.out, check-execstack.out): Depend on it.

	* configure.in: Don't override --enable-multi-arch.

2011-01-15  Ulrich Drepper  <drepper@gmail.com>

	[BZ #6812]
	* nscd/hstcache.c (tryagain): Define.
	(cache_addhst): Return tryagain not notfound for temporary errors.
	(addhstbyX): Also set h_errno to TRY_AGAIN when memory allocation
	failed.

2011-01-14  Ulrich Drepper  <drepper@gmail.com>

	[BZ #10563]
	* sysdeps/unix/sysv/linux/i386/setgroups.c: Use INLINE_SETXID_SYSCALL
	to make the syscall.
	* sysdeps/unix/sysv/linux/setgroups.c: New file.

	[BZ #12378]
	* posix/fnmatch_loop.c (FCT): When matching '[' keep track of beginning
	and fall back to matching as normal character if the string ends before
	the matching ']' is found.  This is what POSIX requires.
	* posix/testfnm.c: Adjust test result.
	* posix/globtest.sh: Adjust test result.  Add new test.
	* posix/tst-fnmatch.input: Likewise.
	* posix/tst-fnmatch2.c: Add new test.

2010-12-28  Andreas Schwab  <schwab@linux-m68k.org>

	* elf/Makefile (check-execstack): Revert last change.  Depend on
	check-execstack.h.
	(check-execstack.h): New target.
	(generated): Add check-execstack.h.
	* elf/check-execstack.c: Include "check-execstack.h".
	(main): Revert last change.
	(handle_file): Return zero if GNU_STACK is absent and
	DEFAULT_STACK_PERMS doesn't include PF_X.

2011-01-13  Ulrich Drepper  <drepper@gmail.com>

	* sysdeps/posix/spawni.c (__spawni): Don't fail if close file action
	in child fails because the descriptor is already closed.
	* include/sys/resource.h: Add libc_hidden_proto for getrlimit64.
	* sysdeps/unix/sysv/linux/getrlimit64.c: Add libc_hidden_def.
	* sysdeps/unix/sysv/linux/i386/getrlimit64.c: Likewise.

	[BZ #12397]
	* sysdeps/unix/sysv/linux/mkdirat.c (mkdirat): Fix handling of missing
	syscall.

	[BZ #10484]
	* nss/nss_files/files-hosts.c (HOST_DB_LOOKUP): Handle overflows of
	temporary buffer used to handle multi lookups locally.
	* include/alloca.h: Add libc_hidden_proto for __libc_alloca_cutoff.

2011-01-12  Ulrich Drepper  <drepper@gmail.com>

	* elf/dl-dst.h (DL_DST_REQUIRED): Allow l_origin to be NULL when
	loader is ld.so.

2011-01-10  Paul Pluzhnikov  <ppluzhnikov@google.com>

	* sysdeps/i386/Makefile: stdlib/cxa_finalize.c needs 16-byte stack
	alignment for SSE2.

2011-01-12  Ulrich Drepper  <drepper@gmail.com>

	[BZ #12394]
	* stdio-common/printf_fp.c (__printf_fp): Add more room for grouping
	characters.  When rounding increased number of integer digits recompute
	number of groups.
	* stdio-common/tst-grouping.c: New file.
	* stdio-common/Makefile: Add rules to build and run tst-grouping.

2011-01-09  Ulrich Drepper  <drepper@gmail.com>

	* sysdeps/i386/bits/select.h: Don't use asm code for __FD_SET,
	__FD_CLR, and __FS_ISSET.  gcc generates better code on its own.

	* sysdeps/x86_64/bits/select.h: Mark value of __FD_SET and __FD_CLR as
	void.
	* bits/select.h: Likewise.

2011-01-08  Ulrich Drepper  <drepper@gmail.com>

	* po/ja.po: Update from translation team.

2011-01-04  David S. Miller  <davem@sunset.davemloft.net>

	[BZ #11155]
	* sysdeps/unix/sysv/linux/sparc/sparc64/fxstat.c: Use i386's
	implementation just like for lxstat, fxstatat, et al.

2010-12-27  Jim Meyering  <meyering@redhat.com>

	[BZ #12348]
	* posix/regexec.c (build_trtable): Return failure indication upon
	calloc failure.  Otherwise, re_search_internal could infloop on OOM.

2010-12-25  Ulrich Drepper  <drepper@gmail.com>

	[BZ #12201]
	* sysdeps/unix/sysv/linux/getrlimit64.c: New file.
	* sysdeps/unix/sysv/linux/setrlimit64.c: New file.
	* sysdeps/unix/sysv/linux/i386/getrlimit64.c: Use ../getrlimit64.c.
	* sysdeps/unix/sysv/linux/kernel-features.h: Define __ASSUME_PRLIMIT64.

	[BZ #12207]
	* malloc/malloc.c (do_check_malloc_state): Use fastbin macro.

	[BZ #12204]
	* string/xpg-strerror.c (__xpg_strerror_r): Return error code, not -1.
	* sysdeps/mach/xpg-strerror.c (__xpg_strerror_r): Likewise.

2010-12-15  H.J. Lu  <hongjiu.lu@intel.com>

	* config.h.in (NO_CTORS_DTORS_SECTIONS): Define.
	* configure.in: Define NO_CTORS_DTORS_SECTIONS if linker
	script has SORT_BY_INIT_PRIORITY.
	* elf/sofini.c: Remove `.ctors' and `.dtors' sections if
	NO_CTORS_DTORS_SECTIONS is defined.
	* elf/soinit.c: Likewise.
	* sysdeps/i386/init-first.c: Don't call __libc_global_ctors if
	NO_CTORS_DTORS_SECTIONS is defined.
	* sysdeps/mach/hurd/i386/init-first.c: Likewise.
	* sysdeps/mach/hurd/powerpc/init-first.c: Likewise.
	* sysdeps/sh/init-first.c: Likewise.
	* sysdeps/unix/sysv/linux/init-first.c: Likewise.

2010-12-24  Ulrich Drepper  <drepper@gmail.com>

	* stdio-common/vfprintf.c (vfprintf): If printf handlers are installed
	always use the slow path.

2010-12-15  Ryan S. Arnold  <rsa@us.ibm.com>

	* elf/Makefile: (check-execstack): Replace $(native-compile) with a
	similar rule which adds the sysdep directories to the header search in
	order to pick up the correct platform stackinfo.h.
	* elf/check-execstack.c (main): Check DEFAULT_STACK_PERMS for PF_X and
	perform test if it is, otherwise return successfully without testing.
	* elf/dl-load.c (_dl_map_object_from_fd): Source stack_flags from
	DEFAULT_STACK_PERMS define in stackinfo.h.
	* elf/dl-support.c (_dl_stack_flags): Source from DEFAULT_STACK_PERMS
	defined in stackinfo.h.
	* elf/rtld.c (_dl_starting_up): Source ._dl_stack_flags from
	DEFAULT_STACK_PERMS defined in stackinfo.h.
	* sysdeps/i386/stackinfo.h: Define DEFAULT_STACK_PERMS with PF_X.
	* sysdeps/ia64/stackinfo.h: Likewise.
	* sysdeps/s390/stackinfo.h: Likewise.
	* sysdeps/sh/stackinfo.h: Likewise.
	* sysdeps/sparc/stackinfo.h: Likewise.
	* sysdeps/x86_64/stackinfo.h: Likewise.
	* sysdeps/powerpc/stackinfo.h: Define DEFAULT_STACK_PERMS without
	PF_X for powerpc64.  Retain PF_X for powerpc32.

2010-12-19  Ulrich Drepper  <drepper@gmail.com>

	* sysdeps/unix/readdir_r.c (__READDIR_R): Compute reclen more
	accurately.
	* sysdeps/unix/sysv/linux/wordsize-64/readdir_r.c: Define
	GETDENTS_64BIT_ALIGNED.

2010-12-14  Ulrich Drepper  <dreper@gmail.com>

	* sysdeps/i386/i686/multiarch/strcmp.S: Undo accidental checkin.

2010-12-10  Andreas Schwab  <schwab@redhat.com>

	* wcsmbs/wchar.h (wcpcpy, wcpncpy): Only declare under
	_GNU_SOURCE.

	* wcsmbs/wchar.h (wcpcpy, wcpncpy): Add __restrict.
	* wcsmbs/bits/wchar2.h (__wmemmove_chk_warn, wmemmove, wmemset):
	Remove __restrict.
	(wcscpy, __wcpcpy_chk, __wcpcpy_alias, wcpcpy, wcsncpy, wcpncpy)
	(wcscat, wcsncat, __wcrtomb_chk, wcrtomb): Add __restrict.

2010-12-09  Ulrich Drepper  <drepper@gmail.com>

	[BZ #11655]
	* stdlib/msort.c (qsort_r): Make sure both phys_pages and pagesize
	are initialized.

2010-12-09  Jakub Jelinek  <jakub@redhat.com>

	* string/bits/string3.h (memmove, bcopy): Remove __restrict.

2010-12-03  Ulrich Drepper  <drepper@gmail.com>

	* po/it.po: Update from translation team.

2010-12-01  H.J. Lu  <hongjiu.lu@intel.com>

	* sysdeps/i386/i686/multiarch/strcmp-ssse3.S (STRCMP): Remove
	unused codes.

2010-11-30  Ulrich Drepper  <drepper@gmail.com>

	* sysdeps/i386/fpu/libm-test-ulps: Relax ynf(10,0.75) test expectations.

2010-11-24  Andreas Schwab  <schwab@redhat.com>

	* resolv/nss_dns/dns-host.c (getanswer_r): Don't handle ttl == 0
	specially.
	(gaih_getanswer_slice): Likewise.

2010-10-20  Jakub Jelinek  <jakub@redhat.com>

	* sysdeps/ieee754/ldbl-128/s_fmal.c (__fmal): Fix up inline asm.

2010-05-31  Petr Baudis  <pasky@suse.cz>

	[BZ #11149]
	* elf/ldconfig.c (main): Allow aux_cache_file open()ing to fail
	silently even in the chroot mode.

2010-11-22  Ulrich Drepper  <drepper@gmail.com>

	* nis/nss_compat/compat-initgroups.c (internal_getgrent_r): Optimize
	last patch a bit.  Pretty printing

2010-05-31  Petr Baudis <pasky@suse.cz>

	[BZ #10085]
	* nis/nss_compat/compat-initgroups.c (internal_getgrent_r): Fix
	initialization of skip_initgroups_dyn.

2010-11-19  Ulrich Drepper  <drepper@gmail.com>

	* sysdeps/unix/sysv/linux/i386/bits/mman.h: Define MAP_HUGETLB.
	* sysdeps/unix/sysv/linux/x86_64/bits/mman.h: Likewise.

2010-11-16  Ulrich Drepper  <drepper@gmail.com>

	* sysdeps/unix/sysv/linux/sys/swap.h (SWAP_FLAG_DISCARD): Define.

2010-11-11  Andreas Schwab  <schwab@redhat.com>

	* posix/fnmatch_loop.c (NEW_PATTERN): Fix use of alloca.
	* posix/Makefile (tests): Add $(objpfx)tst-fnmatch-mem.
	(tst-fnmatch-ENV): Set MALLOC_TRACE.
	($(objpfx)tst-fnmatch-mem): New rule.
	(generated): Add tst-fnmatch-mem and tst-fnmatch.mtrace.
	* posix/tst-fnmatch.c (main): Call mtrace.

2010-11-11  H.J. Lu  <hongjiu.lu@intel.com>

	* sysdeps/x86_64/multiarch/init-arch.c (__init_cpu_features):
	Support Intel processor model 6 and model 0x2c.

2010-11-10  Luis Machado  <luisgpm@br.ibm.com>

	* sysdeps/ieee754/ldbl-128ibm/e_sqrtl.c (__ieee754_sqrtl): Force
	  signed comparison.

2010-11-09  H.J. Lu  <hongjiu.lu@intel.com>

	[BZ #12205]
	* string/test-strncasecmp.c (check_result): New function.
	(do_one_test): Use it.
	(check1): New function.
	(test_main): Use it.
	* sysdeps/i386/i686/multiarch/strcmp.S (nibble_ashr_use_sse4_2_exit):
	Support strcasecmp and strncasecmp.

2010-11-08  Ulrich Drepper  <drepper@gmail.com>

	[BZ #12194]
	* sysdeps/i386/bits/byteswap.h: Avoid warning in __bswap_16.
	* sysdeps/x86_64/bits/byteswap.h: Likewise.

2010-11-07  H.J. Lu  <hongjiu.lu@intel.com>

	* sysdeps/x86_64/memset.S: Check USE_MULTIARCH and USE_SSE2 for
	IFUNC support.
	* sysdeps/x86_64/multiarch/Makefile (sysdep_routines): Add
	memset-x86-64.
	* sysdeps/x86_64/multiarch/bzero.S: New file.
	* sysdeps/x86_64/multiarch/cacheinfo.c: New file.
	* sysdeps/x86_64/multiarch/memset-x86-64.S: New file.
	* sysdeps/x86_64/multiarch/memset.S: New file.
	* sysdeps/x86_64/multiarch/memset_chk.S: New file.
	* sysdeps/x86_64/multiarch/init-arch.c (__init_cpu_features):
	Set bit_Prefer_SSE_for_memop for Intel processors.
	* sysdeps/x86_64/multiarch/init-arch.h (bit_Prefer_SSE_for_memop):
	Define.
	(index_Prefer_SSE_for_memop): Define.
	(HAS_PREFER_SSE_FOR_MEMOP): Define.

2010-11-04  Luis Machado  <luisgpm@br.ibm.com>

	* sysdeps/powerpc/powerpc32/power7/mempcpy.S: New file.
	* sysdeps/powerpc/powerpc64/power7/mempcpy.S: New file.

2010-11-03  H.J. Lu  <hongjiu.lu@intel.com>

	[BZ #12191]
	* sysdeps/i386/i686/cacheinfo.c (__x86_64_raw_data_cache_size): New.
	(__x86_64_raw_data_cache_size_half): Likewise.
	(__x86_64_raw_shared_cache_size): Likewise.
	(__x86_64_raw_shared_cache_size_half): Likewise.

	* sysdeps/x86_64/cacheinfo.c (__x86_64_raw_data_cache_size): New.
	(__x86_64_raw_data_cache_size_half): Likewise.
	(__x86_64_raw_shared_cache_size): Likewise.
	(__x86_64_raw_shared_cache_size_half): Likewise.
	(init_cacheinfo): Set __x86_64_raw_data_cache_size,
	__x86_64_raw_data_cache_size_half, __x86_64_raw_shared_cache_size
	and __x86_64_raw_shared_cache_size_half.  Round
	__x86_64_data_cache_size_half, __x86_64_data_cache_size
	__x86_64_shared_cache_size_half and __x86_64_shared_cache_size,
	to multiple of 256 bytes.

2010-11-03  Ulrich Drepper  <drepper@gmail.com>

	[BZ #12167]
	* sysdeps/unix/sysv/linux/ttyname.c (ttyname): Recognize new mangling
	of inacessible symlinks.  Verify result of symlink before returning it.
	* sysdeps/unix/sysv/linux/ttyname_r.c (__ttyname_r): Likewise.
	Patch mostly by Miklos Szeredi <miklos@szeredi.hu>.

2010-10-28  Erich Ritz  <erichritz@gmail.com>

	* math/math.h (isinf): Fix typo in comment.

2010-11-01  Ulrich Drepper  <drepper@gmail.com>

	* po/da.po: Update from translation team.

2010-10-26  Ulrich Drepper  <drepper@gmail.com>

	* elf/rtld.c (dl_main): Move assertion after the point where rtld map
	is added to the list.

2010-10-20  Andreas Krebbel  <Andreas.Krebbel@de.ibm.com>
	    Ulrich Drepper  <drepper@gmail.com>

	* elf/dl-object.c (_dl_new_object): Don't append the new object to
	the global list here.  Move code to...
	(_dl_add_to_namespace_list): ...here.  New function.
	* elf/rtld.c (dl_main): Invoke _dl_add_to_namespace_list.
	* sysdeps/generic/ldsodefs.h (_dl_add_to_namespace_list): Declare.
	* elf/dl-load.c (lose): Don't remove the element from the list.
	(_dl_map_object_from_fd): Invoke _dl_add_to_namespace_list.
	(_dl_map_object): Likewise.

2010-10-25  Ulrich Drepper  <drepper@gmail.com>

	[BZ #12159]
	* sysdeps/x86_64/multiarch/strchr.S: Fix propagation of search byte
	into all bytes of SSE register.
	Patch by Richard Li <richardpku@gmail.com>.

2010-10-24  Ulrich Drepper  <drepper@gmail.com>

	[BZ #12140]
	* malloc/malloc.c (_int_free): Fill correct number of bytes when
	perturbing.

2010-10-20  Michael B. Brutman  <brutman@us.ibm.com>

	* sysdeps/powerpc/dl-procinfo.c: Add support for ppca2 platform
	* sysdeps/powerpc/dl-procinfo.h: Add support for ppca2 platform
	* sysdeps/powerpc/powerpc32/a2/memcpy.S: New file.
	* sysdeps/powerpc/powerpc64/a2/memcpy.S: Likewise.
	* sysdeps/unix/sysv/linux/powerpc/powerpc32/a2/Implies: New
	submachine.
	* sysdeps/unix/sysv/linux/powerpc/powerpc64/a2/Implies: Likewise.

2010-10-22  Andreas Schwab  <schwab@redhat.com>

	* include/dlfcn.h (__RTLD_SECURE): Define.
	* elf/dl-load.c (_dl_map_object): Remove preloaded parameter.  Use
	mode & __RTLD_SECURE instead.
	(open_path): Rename preloaded parameter to secure.
	* sysdeps/generic/ldsodefs.h (_dl_map_object): Adjust declaration.
	* elf/dl-open.c (dl_open_worker): Adjust call to _dl_map_object.
	* elf/dl-deps.c (openaux): Likewise.
	* elf/rtld.c (struct map_args): Remove is_preloaded.
	(map_doit): Don't use it.
	(dl_main): Likewise.
	(do_preload): Use __RTLD_SECURE instead of is_preloaded.
	(dlmopen_doit): Add __RTLD_SECURE to mode bits.

2010-09-09  Andreas Schwab  <schwab@redhat.com>

	* Makeconfig (sysd-rules-patterns): Add rtld-%:rtld-%.
	(sysd-rules-targets): Remove duplicates.
	* elf/rtld-Rules ($(objpfx)rtld-%.os): Add pattern rules with
	rtld-%.$o dependency.

2010-10-18  Andreas Schwab  <schwab@redhat.com>

	* elf/dl-open.c (dl_open_worker): Don't expand DST here, let
	_dl_map_object do it.

2010-10-19  Ulrich Drepper  <drepper@gmail.com>

	* sysdeps/i386/bits/mathdef.h (FP_FAST_FMA): If the GCC 4.6 port has
	fast fma builtins, define the macros in the C99 standard.
	(FP_FAST_FMAF): Likewise.
	(FP_FAST_FMAL): Likewise.
	* sysdeps/x86_64/bits/mathdef.h: Likewise.

	* bits/mathdef.h: Update copyright year.
	* sysdeps/powerpc/bits/mathdef.h: Likewise.

2010-10-19  Michael Meissner  <meissner@linux.vnet.ibm.com>

	* bits/mathdef.h (FP_FAST_FMA): If the GCC 4.6 port has fast fma
	builtins, define the macros in the C99 standard.
	(FP_FAST_FMAF): Likewise.
	(FP_FAST_FMAL): Likewise.
	* sysdeps/powerpc/bits/mathdef.h (FP_FAST_FMA): Define, ppc as
	multiply/add.
	(FP_FAST_FMAF): Likewise.

2010-10-15  Jakub Jelinek  <jakub@redhat.com>

	[BZ #3268]
	* math/libm-test.inc (fma_test): Some new testcases.
	* sysdeps/ieee754/ldbl-128/s_fmal.c: New file.
	* sysdeps/ieee754/ldbl-96/s_fma.c (__fma): Fix fma with finite x and
	y and infinite z.  Do multiplication by C already in long double.
	* sysdeps/ieee754/ldbl-96/s_fmal.c: New file.
	* sysdeps/ieee754/dbl-64/s_fma.c (__fma): Fix fma with finite x and
	y and infinite z.  Do bitwise or of inexact bit into u.d.
	* sysdeps/ieee754/ldbl-64-128/s_fmal.c: New file.
	* sysdeps/i386/fpu/s_fmaf.S: Removed.
	* sysdeps/i386/fpu/s_fma.S: Removed.
	* sysdeps/i386/fpu/s_fmal.S: Removed.

2010-10-16  Jakub Jelinek  <jakub@redhat.com>

	[BZ #3268]
	* math/libm-test.inc (fma_test): Add IEEE quad long double fmal tests.
	* sysdeps/ieee754/ldbl-128/s_fmal.c (__fmal): Ensure a1 + u.d
	computation is not scheduled after fetestexcept.  Fix value
	of minimum denormal long double.

2010-10-14  Jakub Jelinek  <jakub@redhat.com>

	[BZ #3268]
	* math/libm-test.inc (fma_test): Add some more tests.
	* sysdeps/ieee754/dbl-64/s_fma.c (__fma): Handle underflows
	correctly.

2010-10-15  Andreas Schwab  <schwab@redhat.com>

	* scripts/data/localplt-s390-linux-gnu.data: New file.
	* scripts/data/localplt-s390x-linux-gnu.data: New file.

2010-10-13  Jakub Jelinek  <jakub@redhat.com>

	[BZ #3268]
	* math/libm-test.inc (fma_test): Some more fmaf and fma tests.
	* sysdeps/i386/i686/multiarch/s_fma.c: Include ldbl-96 version
	instead of dbl-64.
	* sysdeps/i386/fpu/bits/mathinline.h (fma, fmaf, fmal): Remove
	inlines.
	* sysdeps/ieee754/ldbl-96/s_fma.c: New file.
	* sysdeps/ieee754/dbl-64/s_fma.c (__fma): Fix exponent adjustment
	if one of x and y is very large and the other is subnormal.
	* sysdeps/s390/fpu/s_fmaf.c: New file.
	* sysdeps/s390/fpu/s_fma.c: New file.
	* sysdeps/powerpc/fpu/s_fmaf.S: New file.
	* sysdeps/powerpc/fpu/s_fma.S: New file.
	* sysdeps/powerpc/powerpc32/fpu/s_fma.S: New file.
	* sysdeps/powerpc/powerpc64/fpu/s_fma.S: New file.
	* sysdeps/unix/sysv/linux/s390/fpu/s_fma.c: New file.

2010-10-12  Jakub Jelinek  <jakub@redhat.com>

	[BZ #3268]
	* math/libm-test.inc (fma_test): Add some more fmaf tests, add
	fma tests.
	* sysdeps/ieee754/dbl-64/s_fmaf.c (__fmaf): Fix Inf/Nan check.
	* sysdeps/ieee754/dbl-64/s_fma.c: New file.
	* sysdeps/i386/i686/multiarch/s_fma.c: Include
	sysdeps/ieee754/dbl-64/s_fma.c instead of math/s_fma.c.
	* sysdeps/x86_64/multiarch/s_fma.c: Likewise.
	* sysdeps/ieee754/ldbl-opt/s_fma.c: Likewise.
	* sysdeps/ieee754/ldbl-128/s_fma.c: New file.

2010-10-12  Ulrich Drepper  <drepper@redhat.com>

	[BZ #12078]
	* posix/regcomp.c (parse_branch): One more memory leak plugged.
	* posix/bug-regex31.input: Add test case.

2010-10-11  Ulrich Drepper  <drepper@gmail.com>

	* posix/bug-regex31.c: Rewrite to run multiple tests from stdin.
	* posix/bug-regex31.input: New file.

	[BZ #12078]
	* posix/regcomp.c (parse_branch): Free memory when allocation failed.
	(parse_sub_exp): Fix last change, use postorder.

	* posix/bug-regex31.c: New file.
	* posix/Makefile: Add rules to build and run bug-regex31.

	* posix/regcomp.c (parse_bracket_exp): Add missing re_free calls.

	[BZ #12078]
	* posix/regcomp.c (parse_sub_exp): Free tree data when it is not used.

	[BZ #12108]
	* stdio-common/psiginfo.c (psiginfo): Don't expext SIGRTMIN..SIGRTMAX
	to have entries in sys_siglist.

	[BZ #12093]
	* sysdeps/unix/sysv/linux/check_pf.c (__check_pf): ->ifa_addr might
	be NULL.

2010-10-07  Jakub Jelinek  <jakub@redhat.com>

	[BZ #3268]
	* math/libm-test.inc (fma_test): Add 2 fmaf tests.
	* sysdeps/ieee754/dbl-64/s_fmaf.c: New file.
	* sysdeps/i386/i686/multiarch/s_fmaf.c: Include
	sysdeps/ieee754/dbl-64/s_fmaf.c instead of math/s_fmaf.c.
	* sysdeps/x86_64/multiarch/s_fmaf.c: Likewise.
	* include/fenv.h (feupdateenv, fetestexcept): Add libm_hidden_proto.
	* math/feupdateenv.c (feupdateenv): Add libm_hidden_ver.
	* sysdeps/i386/fpu/feupdateenv.c (feupdateenv): Likewise.
	* sysdeps/powerpc/fpu/feupdateenv.c (feupdateenv): Likewise.
	* sysdeps/x86_64/fpu/feupdateenv.c (feupdateenv): Likewise.
	* sysdeps/sparc/fpu/feupdateenv.c (feupdateenv): Likewise.
	* sysdeps/ia64/fpu/feupdateenv.c (feupdateenv): Add libm_hidden_def.
	* sysdeps/s390/fpu/feupdateenv.c (feupdateenv): Likewise.
	* math/ftestexcept.c (fetestexcept): Likewise.
	* sysdeps/ia64/fpu/ftestexcept.c (fetestexcept): Likewise.
	* sysdeps/i386/fpu/ftestexcept.c (fetestexcept): Likewise.
	* sysdeps/s390/fpu/ftestexcept.c (fetestexcept): Likewise.
	* sysdeps/powerpc/fpu/ftestexcept.c (fetestexcept): Likewise.
	* sysdeps/x86_64/fpu/ftestexcept.c (fetestexcept): Likewise.
	* sysdeps/sparc/fpu/ftestexcept.c (fetestexcept): Likewise.
	* sysdeps/sh/sh4/fpu/ftestexcept.c (fetestexcept): Likewise.

2010-10-11  Ulrich Drepper  <drepper@gmail.com>

	[BZ #12107]
	* stdio-common/psiginfo.c (psiginfo): Terminate all strings with
	newline.

2010-10-06  Ulrich Drepper  <drepper@gmail.com>

	* string/bug-strstr1.c: New file.
	* string/Makefile: Add rules to build and run bug-strstr1.

2010-10-05  Eric Blake  <eblake@redhat.com>

	[BZ #12092]
	* string/str-two-way.h (two_way_long_needle): Always clear memory
	when skipping input due to the shift table.

2010-10-03  Ulrich Drepper  <drepper@gmail.com>

	[BZ #12005]
	* malloc/mcheck.c: Handle large requests.

	[BZ #12077]
	* sysdeps/x86_64/strcmp.S: Fix handling of remaining bytes in buffer
	for strncmp and strncasecmp.
	* string/stratcliff.c: Add tests for strcmp and strncmp.
	* wcsmbs/wcsatcliff.c: Adjust for stratcliff change.

2010-09-28  Nobuhiro Iwamatsu  <iwamatsu@nigauri.org>

	* sysdeps/sh/sh4/fpu/fpu_control.h: Add 'extern "C"' protection to
	__set_fpscr.

2010-09-30  Andreas Jaeger  <aj@suse.de>

	* sysdeps/unix/sysv/linux_fsinfo.h (BTRFS_SUPER_MAGIC): Define.
	(CGROUP_SUPER_MAGIC): Define.
	* sysdeps/unix/sysv/linux/internal_statvfs.c (__statvfs_getflags):
	Handle btrfs and cgroup file systems.
	* sysdeps/unix/sysv/linux/pathconf.c (__statfs_filesize_max):
	Likewise.

2010-09-27  Luis Machado  <luisgpm@br.ibm.com>

	* sysdeps/powerpc/powerpc32/rtld-memset.c: New file.
	* sysdeps/powerpc/powerpc64/rtld-memset.c: New file.

2010-09-29  Andreas Krebbel  <Andreas.Krebbel@de.ibm.com>

	[BZ #12067]
	* sysdeps/s390/s390-32/elf/start.S: Fix address calculation when
	trying to locate the ELF header.

2010-09-27  Andreas Schwab  <schwab@redhat.com>

	[BZ #11611]
	* sysdeps/unix/sysv/linux/internal_statvfs.c (INTERNAL_STATVFS):
	Mask out sign-bit copies when constructing f_fsid.

2010-09-24  Petr Baudis <pasky@suse.cz>

	* debug/stack_chk_fail_local.c: Add missing licence exception.
	* debug/warning-nop.c: Likewise.

2010-09-15  Joseph Myers  <joseph@codesourcery.com>

	* sysdeps/unix/sysv/linux/getdents.c (__GETDENTS): When
	implementing getdents64 using getdents syscall, set d_type if
	__ASSUME_GETDENTS32_D_TYPE.

2010-09-16  Andreas Schwab  <schwab@redhat.com>

	* elf/dl-close.c (free_slotinfo, free_mem): Move to...
	* elf/dl-libc.c (free_slotinfo, free_mem): ... here.

2010-09-21  Ulrich Drepper  <drepper@redhat.com>

	[BZ #12037]
	* posix/unistd.h: Undo change of feature selection for ftruncate from
	2010-01-11.

2010-09-20  Ulrich Drepper  <drepper@redhat.com>

	* sysdeps/x86_64/strcmp.S: Fix another typo in x86-64 strncasecmp limit
	detection.

2010-09-20  Andreas Schwab  <schwab@redhat.com>

	* sysdeps/unix/sysv/linux/sparc/sparc32/syscalls.list: Add
	fanotify_mark.
	* sysdeps/unix/sysv/linux/s390/s390-32/syscalls.list: Likewise.

2010-09-14  Andreas Schwab  <schwab@redhat.com>

	* sysdeps/s390/s390-32/__longjmp.c (__longjmp): Define register
	variables after CHECK_SP call.
	* sysdeps/s390/s390-64/__longjmp.c (__longjmp): Likewise.

2010-09-13  Andreas Schwab  <schwab@redhat.com>
	    Ulrich Drepper  <drepper@redhat.com>

	* elf/rtld.c (dl_main): Set GLRO(dl_init_all_dirs) just before
	re-relocationg ld.so.
	* elf/dl-support.c (_dl_non_dynamic_init): And here after the
	_dl_init_paths call.
	* elf/dl-load.c (_dl_init_paths).  Don't set GLRO(dl_init_all_dirs)
	here anymore.

2010-09-14  Ulrich Drepper  <drepper@redhat.com>

	* resolv/res_init.c (__res_vinit): Count the default server we added.

2010-09-08  Chung-Lin Tang  <cltang@codesourcery.com>
	    Ulrich Drepper  <drepper@redhat.com>

	[BZ #11968]
	* sysdeps/unix/sysv/linux/x86_64/____longjmp_chk.S
	(____longjmp_chk): Use %ebx for saving value across system call.
	Add unwind info.

2010-09-06  Andreas Schwab  <schwab@redhat.com>

	* manual/Makefile: Don't mix pattern rules with normal rules.

2010-09-05  Andreas Schwab  <schwab@linux-m68k.org>

	* debug/vdprintf_chk.c (__vdprintf_chk): Remove undefined
	operation.
	* libio/iofdopen.c (_IO_new_fdopen): Likewise.
	* libio/iofopncook.c (_IO_cookie_init): Likewise.
	* libio/iovdprintf.c (_IO_vdprintf): Likewise.
	* libio/oldiofdopen.c (_IO_old_fdopen): Likewise.
	* sysdeps/powerpc/powerpc64/dl-machine.h (elf_machine_rela):
	Likewise.

2010-09-04  Ulrich Drepper  <drepper@redhat.com>

	[BZ #11979]
	* iconvdata/gconv-modules: Remove EBCDIC-CP-AR2 alias from
	IBM-930, IBM-933, IBM-935, IBM-937, and IBM-939.

2010-09-02  Ulrich Drepper  <drepper@redhat.com>

	* sysdeps/x86_64/add_n.S: Update from GMP 5.0.1.
	* sysdeps/x86_64/addmul_1.S: Likewise.
	* sysdeps/x86_64/lshift.S: Likewise.
	* sysdeps/x86_64/mul_1.S: Likewise.
	* sysdeps/x86_64/rshift.S: Likewise.
	* sysdeps/x86_64/sub_n.S: Likewise.
	* sysdeps/x86_64/submul_1.S: Likewise.

2010-09-01  Samuel Thibault  <samuel.thibault@ens-lyon.org>

	This aligns bits/sched.h onto sysdeps/unix/sysv/linux/bits/sched.h:
	Define __sched_param instead of SCHED_* and sched_param when
	<bits/sched.h> is included with __need_schedparam defined.
	* bits/sched.h [__need_schedparam]
	(SCHED_OTHER, SCHED_FIFO, SCHED_RR, sched_param): Do not define.
	[!__defined_schedparam && (__need_schedparam || _SCHED_H)]
	(__defined_schedparam): Define to 1.
	(__sched_param): New structure, identical to sched_param.
	(__need_schedparam): Undefine.

2010-08-31  Mike Frysinger  <vapier@gentoo.org>

	* sysdeps/unix/sysv/linux/sparc/sys/epoll.h (epoll_create2): Delete.
	(epoll_create1): Declare.

	* sysdeps/unix/sysv/linux/x86_64/sys/epoll.h: Fix typo.

2010-08-31  Andreas Schwab  <schwab@redhat.com>

	[BZ #7066]
	* stdlib/strtod_l.c (____STRTOF_INTERNAL): Fix array overflow when
	shifting retval into place.

2010-09-01  Ulrich Drepper  <drepper@redhat.com>

	* nis/rpcsvc/nis.h: Update copyright notice.
	* nis/rpcsvc/nis.x: Likewise.
	* nis/rpcsvc/nis_callback.h: Likewise.
	* nis/rpcsvc/nis_callback.x: Likewise.
	* nis/rpcsvc/nis_object.x: Likewise.
	* nis/rpcsvc/nis_tags.h: Likewise.
	* nis/rpcsvc/yp.h: Likewise.
	* nis/rpcsvc/yp.x: Likewise.
	* nis/rpcsvc/ypupd.h: Likewise.
	* nis/yp_xdr.c: Likewise.
	* nis/ypupdate_xdr.c: Likewise.

	* sunrpc/pm_getport.c (__libc_rpc_getport): New function.  This is
	mainly the body of pmap_getport.  Add parameters to specify timeouts.
	(pmap_getport): Use __libc_rpc_getport.
	* sunrpc/Versions: Export __libc_rpc_getport with GLIBC_PRIVATE.
	* include/rpc/pmap_clnt.h: Declare __libc_rpc_getport.
	* nis/nis_findserv.c: Remove pmap_getport copy. Use __libc_rpc_getport.

2010-08-31  Andreas Schwab  <schwab@linux-m68k.org>

	* sysdeps/unix/sysv/linux/powerpc/powerpc32/syscalls.list: Add
	fanotify_mark.

2010-08-27  Roland McGrath  <roland@redhat.com>

	* sysdeps/i386/i686/multiarch/Makefile
	(CFLAGS-varshift.c): New variable.

2010-08-27  Ulrich Drepper  <drepper@redhat.com>

	* sysdeps/i386/i686/multiarch/varshift.S: File removed.
	* sysdeps/i386/i686/multiarch/varshift.c: New file.

	* sysdeps/x86_64/multiarch/strlen-no-bsf.S: Move to .text.slow section.

	* sysdeps/x86_64/strlen.S: Minimal code improvement.

2010-08-26  H.J. Lu  <hongjiu.lu@intel.com>

	* sysdeps/x86_64/strlen.S: Unroll the loop.
	* sysdeps/x86_64/multiarch/Makefile (sysdep_routines): Add
	strlen-sse2 strlen-sse2-bsf.
	* sysdeps/x86_64/multiarch/strlen.S ((strlen): Return
	__strlen_no_bsf if bit_Slow_BSF is set.
	(__strlen_sse42): Removed.
	* sysdeps/x86_64/multiarch/strlen-no-bsf.S: New file.
	* sysdeps/x86_64/multiarch/strlen-sse4.S: New file.

2010-08-25  Roland McGrath  <roland@redhat.com>

	* sysdeps/x86_64/multiarch/varshift.S: File removed.
	* sysdeps/x86_64/multiarch/varshift.c: New file.
	* sysdeps/x86_64/multiarch/Makefile (CFLAGS-varshift.c): New variable.
	* sysdeps/x86_64/multiarch/varshift.h: Clean up decls, fix a cast.
	* sysdeps/x86_64/multiarch/memmove.c: Move decls around.
	* sysdeps/x86_64/multiarch/memmove_chk.c: Likewise.

2010-08-25  H.J. Lu  <hongjiu.lu@intel.com>

	* sysdeps/i386/i686/multiarch/Makefile (sysdep_routines): Add
	strlen-sse2 strlen-sse2-bsf.
	* sysdeps/i386/i686/multiarch/strlen.S (strlen): Return
	__strlen_sse2_bsf if bit_Slow_BSF is unset.
	(__strlen_sse2): Removed.
	* sysdeps/i386/i686/multiarch/strlen-sse2-bsf.S: New file.
	* sysdeps/i386/i686/multiarch/strlen-sse2.S: New file.
	* sysdeps/x86_64/multiarch/init-arch.c (__init_cpu_features): Set
	bit_Slow_BSF for Atom.
	* sysdeps/x86_64/multiarch/init-arch.h (bit_Slow_BSF): Define.
	(index_Slow_BSF): Define.
	(HAS_SLOW_BSF): Define.

2010-08-25  Ulrich Drepper  <drepper@redhat.com>

	[BZ #10851]
	* resolv/res_init.c (__res_vinit): When no server address at all
	is given default to loopback.

2010-08-24  Roland McGrath  <roland@redhat.com>

	* configure.in: Remove config-name.h generation.
	* configure: Regenerated.
	* config-name.in: File removed.
	* scripts/config-uname.sh: New file.
	* posix/Makefile (uname.c): Depend on $(objdir)config-name.h.
	($(objdir)config-name.h): New target.

	* sunrpc/rpc_parse.h: Avoid nested comment.

2010-08-24  Richard Henderson  <rth@redhat.com>
	    Ulrich Drepper  <drepper@redhat.com>
	    H.J. Lu  <hongjiu.lu@intel.com>

	* sysdeps/i386/i686/multiarch/Makefile (sysdep_routines): Add varshift.
	* sysdeps/x86_64/multiarch/Makefile (sysdep_routines): Likewise.
	* sysdeps/x86_64/multiarch/strcspn-c.c: Include "varshift.h".
	Replace _mm_srli_si128 with __m128i_shift_right.  Replace
	_mm_alignr_epi8 with _mm_loadu_si128.
	* sysdeps/x86_64/multiarch/strspn-c.c: Likewise.
	* sysdeps/x86_64/multiarch/strstr.c: Include "varshift.h".
	(__m128i_shift_right): Removed.
	* sysdeps/i386/i686/multiarch/varshift.h: New file.
	* sysdeps/i386/i686/multiarch/varshift.S: New file.
	* sysdeps/x86_64/multiarch/varshift.h: New file.
	* sysdeps/x86_64/multiarch/varshift.S: New file.

2010-08-21  Mike Frysinger  <vapier@gentoo.org>

	* configure.in: Move assembler checks to before sysdep dir checking.

2010-08-20  Petr Baudis  <pasky@suse.cz>

	* LICENSES: Sync the sunrpc license.

2010-08-19  Ulrich Drepper  <drepper@redhat.com>

	* sunrpc/auth_des.c: Update copyright notice once again.
	* sunrpc/auth_none.c: Likewise.
	* sunrpc/auth_unix.c: Likewise.
	* sunrpc/authdes_prot.c: Likewise.
	* sunrpc/authuxprot.c: Likewise.
	* sunrpc/bindrsvprt.c: Likewise.
	* sunrpc/clnt_gen.c: Likewise.
	* sunrpc/clnt_perr.c: Likewise.
	* sunrpc/clnt_raw.c: Likewise.
	* sunrpc/clnt_simp.c: Likewise.
	* sunrpc/clnt_tcp.c: Likewise.
	* sunrpc/clnt_udp.c: Likewise.
	* sunrpc/clnt_unix.c: Likewise.
	* sunrpc/des_crypt.c: Likewise.
	* sunrpc/des_soft.c: Likewise.
	* sunrpc/get_myaddr.c: Likewise.
	* sunrpc/getrpcport.c: Likewise.
	* sunrpc/key_call.c: Likewise.
	* sunrpc/key_prot.c: Likewise.
	* sunrpc/openchild.c: Likewise.
	* sunrpc/pm_getmaps.c: Likewise.
	* sunrpc/pm_getport.c: Likewise.
	* sunrpc/pmap_clnt.c: Likewise.
	* sunrpc/pmap_prot.c: Likewise.
	* sunrpc/pmap_prot2.c: Likewise.
	* sunrpc/pmap_rmt.c: Likewise.
	* sunrpc/rpc/auth.h: Likewise.
	* sunrpc/rpc/auth_unix.h: Likewise.
	* sunrpc/rpc/clnt.h: Likewise.
	* sunrpc/rpc/des_crypt.h: Likewise.
	* sunrpc/rpc/key_prot.h: Likewise.
	* sunrpc/rpc/netdb.h: Likewise.
	* sunrpc/rpc/pmap_clnt.h: Likewise.
	* sunrpc/rpc/pmap_prot.h: Likewise.
	* sunrpc/rpc/pmap_rmt.h: Likewise.
	* sunrpc/rpc/rpc.h: Likewise.
	* sunrpc/rpc/rpc_des.h: Likewise.
	* sunrpc/rpc/rpc_msg.h: Likewise.
	* sunrpc/rpc/svc.h: Likewise.
	* sunrpc/rpc/svc_auth.h: Likewise.
	* sunrpc/rpc/types.h: Likewise.
	* sunrpc/rpc/xdr.h: Likewise.
	* sunrpc/rpc_clntout.c: Likewise.
	* sunrpc/rpc_cmsg.c: Likewise.
	* sunrpc/rpc_common.c: Likewise.
	* sunrpc/rpc_cout.c: Likewise.
	* sunrpc/rpc_dtable.c: Likewise.
	* sunrpc/rpc_hout.c: Likewise.
	* sunrpc/rpc_main.c: Likewise.
	* sunrpc/rpc_parse.c: Likewise.
	* sunrpc/rpc_parse.h: Likewise.
	* sunrpc/rpc_prot.c: Likewise.
	* sunrpc/rpc_sample.c: Likewise.
	* sunrpc/rpc_scan.c: Likewise.
	* sunrpc/rpc_scan.h: Likewise.
	* sunrpc/rpc_svcout.c: Likewise.
	* sunrpc/rpc_tblout.c: Likewise.
	* sunrpc/rpc_util.c: Likewise.
	* sunrpc/rpc_util.h: Likewise.
	* sunrpc/rpcinfo.c: Likewise.
	* sunrpc/rpcsvc/bootparam_prot.x: Likewise.
	* sunrpc/rpcsvc/key_prot.x: Likewise.
	* sunrpc/rpcsvc/klm_prot.x: Likewise.
	* sunrpc/rpcsvc/mount.x: Likewise.
	* sunrpc/rpcsvc/nfs_prot.x: Likewise.
	* sunrpc/rpcsvc/nlm_prot.x: Likewise.
	* sunrpc/rpcsvc/rex.x: Likewise.
	* sunrpc/rpcsvc/rstat.x: Likewise.
	* sunrpc/rpcsvc/rusers.x: Likewise.
	* sunrpc/rpcsvc/sm_inter.x: Likewise.
	* sunrpc/rpcsvc/spray.x: Likewise.
	* sunrpc/rpcsvc/yppasswd.x: Likewise.
	* sunrpc/rtime.c: Likewise.
	* sunrpc/svc.c: Likewise.
	* sunrpc/svc_auth.c: Likewise.
	* sunrpc/svc_authux.c: Likewise.
	* sunrpc/svc_raw.c: Likewise.
	* sunrpc/svc_run.c: Likewise.
	* sunrpc/svc_simple.c: Likewise.
	* sunrpc/svc_tcp.c: Likewise.
	* sunrpc/svc_udp.c: Likewise.
	* sunrpc/svc_unix.c: Likewise.
	* sunrpc/svcauth_des.c: Likewise.
	* sunrpc/xcrypt.c: Likewise.
	* sunrpc/xdr.c: Likewise.
	* sunrpc/xdr_array.c: Likewise.
	* sunrpc/xdr_float.c: Likewise.
	* sunrpc/xdr_mem.c: Likewise.
	* sunrpc/xdr_rec.c: Likewise.
	* sunrpc/xdr_ref.c: Likewise.
	* sunrpc/xdr_sizeof.c: Likewise.
	* sunrpc/xdr_stdio.c: Likewise.

	* sysdeps/x86_64/multiarch/strcmp.S: Fix two typos in strncasecmp
	handling.

2010-08-19  Andreas Schwab  <schwab@redhat.com>

	* sysdeps/i386/i686/multiarch/strspn.S [!SHARED]: Fix SSE4.2 check.

2010-08-19  Luis Machado  <luisgpm@br.ibm.com>

	* sysdeps/powerpc/powerpc32/power7/memchr.S: New file.
	* sysdeps/powerpc/powerpc32/power7/memrchr.S: New file.
	* sysdeps/powerpc/powerpc32/power7/rawmemchr.S: New file.
	* sysdeps/powerpc/powerpc32/power7/strchr.S: New file.
	* sysdeps/powerpc/powerpc32/power7/strchrnul.S: New file.
	* sysdeps/powerpc/powerpc32/power7/strlen.S: New file.
	* sysdeps/powerpc/powerpc32/power7/strnlen.S: New file.
	* sysdeps/powerpc/powerpc64/power7/memchr.S: New file.
	* sysdeps/powerpc/powerpc64/power7/memrchr.S: New file.
	* sysdeps/powerpc/powerpc64/power7/rawmemchr.S: New file.
	* sysdeps/powerpc/powerpc64/power7/strchr.S: New file.
	* sysdeps/powerpc/powerpc64/power7/strchrnul.S: New file.
	* sysdeps/powerpc/powerpc64/power7/strlen.S: New file.
	* sysdeps/powerpc/powerpc64/power7/strnlen.S: New file.

2010-07-26  Anton Blanchard  <anton@samba.org>

	* malloc/malloc.c (sYSTRIm): Replace divide and multiply with mask.
	* malloc/arena.c (heap_trim): Likewise.

2010-08-16  Ulrich Drepper  <drepper@redhat.com>

	* sysdeps/unix/sysv/linux/syscalls.list: Add entry for fanotify_init
	here.  Not...
	* sysdeps/unix/sysv/linux/wordsize-64/syscalls.list: ...here...
	* sysdeps/unix/sysv/linux/i386/syscalls.list: ... orhere.

2010-08-12  H.J. Lu  <hongjiu.lu@intel.com>

	* sysdeps/i386/elf/Makefile: New file.

2010-08-14  Andreas Schwab  <schwab@linux-m68k.org>

	* sysdeps/unix/sysv/linux/sys/fanotify.h: Remove third argument
	from fanotify_init.
	* sysdeps/unix/sysv/linux/i386/syscalls.list: Likewise.
	* sysdeps/unix/sysv/linux/wordsize-64/syscalls.list: Likewise.

2010-08-15  Ulrich Drepper  <drepper@redhat.com>

	* sysdeps/x86_64/strcmp.S: Use correct register for fourth parameter
	of strncasecmp_l.
	* sysdeps/multiarch/strcmp.S: Likewise.

2010-08-14  Ulrich Drepper  <drepper@redhat.com>

	* sysdeps/x86_64/Makefile [subdir=string] (sysdep_routines): Add
	strncase_l-nonascii.
	* sysdeps/x86_64/multiarch/Makefile [subdir=string] (sysdep_routines):
	Add strncase_l-ssse3.
	* sysdeps/x86_64/multiarch/strcmp.S: Prepare for use as strncasecmp.
	* sysdeps/x86_64/strcmp.S: Likewise.
	* sysdeps/x86_64/multiarch/strncase_l-ssse3.S: New file.
	* sysdeps/x86_64/multiarch/strncase_l.S: New file.
	* sysdeps/x86_64/strncase.S: New file.
	* sysdeps/x86_64/strncase_l-nonascii.c: New file.
	* sysdeps/x86_64/strncase_l.S: New file.
	* string/Makefile (strop-tests): Add strncasecmp.
	* string/test-strncasecmp.c: New file.

	* sysdeps/x86_64/strcasecmp_l-nonascii.c: Add prototype to avoid
	warning.

	* sysdeps/x86_64/strcmp.S: Move definition of NO_NOLOCALE_ALIAS to...
	* sysdeps/x86_64/multiarch/strcasecmp_l-ssse3.S: ... here.

2010-08-14  Andreas Schwab  <schwab@linux-m68k.org>

	* sysdeps/unix/sysv/linux/prlimit.c: Make it compile.

2010-08-12  Ulrich Drepper  <drepper@redhat.com>

	* sysdeps/unix/sysv/linux/bits/termios.h: Define EXTPROC.
	* sysdeps/unix/sysv/linux/powerpc/bits/termios.h: Likewise.
	* sysdeps/unix/sysv/linux/sparc/bits/termios.h: Likewise.

2010-05-01  Alan Modra  <amodra@gmail.com>

	* sysdeps/powerpc/powerpc32/power4/memcmp.S: Correct cfi for r24.
	* sysdeps/powerpc/powerpc64/bsd-_setjmp.S: Move contents..
	* sysdeps/powerpc/powerpc64/bsd-setjmp.S: ..and these too..
	* sysdeps/powerpc/powerpc64/setjmp.S: ..to here..
	* sysdeps/powerpc/powerpc64/setjmp-common.S: ..and here, with some
	tidying.  Don't tail-call __sigjmp_save for static lib.
	* sysdeps/powerpc/powerpc64/sysdep.h (SAVE_ARG, REST_ARG): Correct
	save location.
	(CFI_SAVE_ARG, CFI_REST_ARG): New macros.
	(CALL_MCOUNT): Add eh info, and nop after bl.
	(TAIL_CALL_SYSCALL_ERROR): New macro.
	(PSEUDO_RET): Use it.
	* sysdeps/powerpc/powerpc64/dl-trampoline.S (_dl_runtime_resolve):
	Correct save location of integer regs and cr.
	(_dl_profile_resolve): Correct cr save location.  Delete nops
	after bl when SHARED.  Reduce cfi size a little by better
	placement of cfi directives.
	* sysdeps/powerpc/powerpc64/fpu/s_copysign.S (__copysign): Don't
	make a stack frame.  Instead use parm save area as a temp.
	* sysdeps/unix/sysv/linux/powerpc/powerpc64/brk.S (__brk): Don't
	make a stack frame.  Use TAIL_CALL_SYSCALL_ERROR.
	* sysdeps/unix/sysv/linux/powerpc/powerpc64/clone.S (__clone):
	Don't make a stack frame for parent, use parm save area.
	Increase child stack frame to 112 bytes.  Don't save unused reg,
	and adjust reg usage.  Set up cfi on error recovery and
	epilogue of parent, and use TAIL_CALL_SYSCALL_ERROR, PSEUDO_RET.
	* sysdeps/unix/sysv/linux/powerpc/powerpc64/makecontext.S
	(__makecontext): Add dummy nop after jump to exit.
	* sysdeps/unix/sysv/linux/powerpc/powerpc64/socket.S (__socket):
	Use correct parm save area and cr save, reduce stack frame.
	Correct cfi for possible PSEUDO_RET frame setup.
	* sysdeps/unix/sysv/linux/powerpc/powerpc64/vfork.S (__vfork):
	Branch to local label emitted by PSEUDO_RET rather than
	__syscall_error.

2010-08-12  Andreas Schwab  <schwab@redhat.com>

	[BZ #11904]
	* locale/programs/locale.c (print_assignment): New function.
	(show_locale_vars): Use it.

2010-08-11  Ulrich Drepper  <drepper@redhat.com>

	* sysdeps/unix/sysv/linux/bits/statfs.h (struct statfs): Add f_flags
	field.
	(struct statfs64): Likewise.
	(_STATFS_F_FLAGS): Define.
	* sysdeps/unix/sysv/linux/s390/bits/statfs.h: Likewise.
	* sysdeps/unix/sysv/linux/internal_statvfs.c (__statvfs_getflags):
	Don't define if __ASSUME_STATFS_F_FLAGS is defined.
	(ST_VALID): Define locally.
	(INTERNAL_STATVFS): If f_flags has ST_VALID set don't call
	__statvfs_getflags, use the provided value.
	* sysdeps/unix/sysv/linux/kernel-features.h: Define
	__ASSUME_STATFS_F_FLAGS.

	* sysdeps/unix/sysv/linux/sys/inotify.h (IN_EXCL_UNLINK): Define.

	* sysdeps/unix/sysv/linux/Makefile [subdir=misc] (sysdep_headers):
	Add sys/fanotify.h.
	* sysdeps/unix/sysv/linux/Versions [libc]: Export fanotify_init and
	fanotify_mask for GLIBC_2.13.
	* sysdeps/unix/sysv/linux/i386/syscalls.list: Add entries for
	fanotify_init and fanotify_mark.
	* sysdeps/unix/sysv/linux/wordsize-64/syscalls.list: Likewise.
	* sysdeps/unix/sysv/linux/sys/fanotify.h: New file.

	* sysdeps/unix/sysv/linux/Makefile [subdir=misc] (sysdep_routines):
	Add prlimit.
	* sysdeps/unix/sysv/linux/Versions [libc]: Export prlimit and
	prlimit64 for GLIBC_2.13.
	* sysdeps/unix/sysv/linux/bits/resource.h: Declare prlimit and
	prlimit64.
	* sysdeps/unix/sysv/linux/i386/syscalls.list: Add entry for prlimit64
	syscall.
	* sysdeps/unix/sysv/linux/powerpc/powerpc32/syscalls.list: Likewise.
	* sysdeps/unix/sysv/linux/s390/s390-32/syscalls.list: Likewise.
	* sysdeps/unix/sysv/linux/sh/syscalls.list: Likewise.
	* sysdeps/unix/sysv/linux/sparc/sparc32/syscalls.lis: Likewise.
	* sysdeps/unix/sysv/linux/wordsize-64/syscalls.list: Likewise.  Also
	add prlimit alias.
	* sysdeps/unix/sysv/linux/prlimit.c: New file.

	[BZ #11903]
	* sysdeps/generic/netinet/ip.h (IPTOS_CLASS): Fix definition.
	Patch by Evgeni Bikov <bikovevg@iitp.ru>.

	* nss/Makefile: Add rules to build and run tst-nss-test1.
	* shlib-versions: Add entry for libnss_test1.
	* nss/nss_test1.c: New file.
	* nss/tst-nss-test1.c: New file.

	* nss/nsswitch.c (__nss_database_custom): Define new variable.
	(__nss_configure_lookup): Set appropriate entry in
	__nss_configure_lookup to true.
	* nss/nsswitch.h: Define enum with indeces of databases in
	databases and __nss_database_custom arrays.  Declare
	__nss_database_custom.
	* grp/initgroups.c (internal_getgrouplist): Use __nss_database_custom
	to avoid using nscd when custom rules are installed.
	* nss/getXXbyYY_r.c: Likewise.
	* sysdeps/posix/getaddrinfo.c (gaih_inet): Likewise.

	* nss/nss_files/files-parse.c: Whitespace fixes.

2010-08-09  Ulrich Drepper  <drepper@redhat.com>

	[BZ #11883]
	* posix/fnmatch.c: Keep track of alloca use and fall back on malloc.
	* posix/fnmatch_loop.c: Likewise.

2010-07-17  Andi Kleen  <ak@linux.intel.com>

	* sysdeps/i386/i386-mcount.S (__fentry__): Define.
	* sysdeps/x86_64/_mcount.S (__fentry__): Define.
	* stdlib/Versions (__fentry__): Add for GLIBC 2.13
	* Versions.def [GLIBC_2.13]: Add.

2010-08-06  Ulrich Drepper  <drepper@redhat.com>

	* sysdeps/unix/sysv/linux/getlogin_r.c (__getlogin_r_loginuid):
	Also fail if tpwd after pwuid call is NULL.

2010-07-31  Samuel Thibault  <samuel.thibault@ens-lyon.org>

	* hurd/hurdselect.c (_hurd_select): Round timeout up instead of down
	when converting to ms.

2010-06-06  Samuel Thibault  <samuel.thibault@ens-lyon.org>

	* sysdeps/mach/hurd/ttyname.c (ttyname): Replace MIG_BAD_ID and
	EOPNOTSUPP errors with ENOTTY.
	* sysdeps/mach/hurd/ttyname_r.c (__ttyname_r): Replace MIG_BAD_ID and
	EOPNOTSUPP errors with ENOTTY.

2010-07-31  Ulrich Drepper  <drepper@redhat.com>

	* sysdeps/x86_64/multiarch/Makefile [subdir=string] (sysdep_routines):
	Add strcasecmp_l-ssse3.
	* sysdeps/x86_64/multiarch/strcmp.S: Add support to compile for
	strcasecmp.
	* sysdeps/x86_64/strcmp.S: Allow more flexible compiling of strcasecmp.
	* sysdeps/x86_64/multiarch/strcasecmp_l.S: New file.
	* sysdeps/x86_64/multiarch/strcasecmp_l-ssse3.S: New file.

2010-07-30  Ulrich Drepper  <drepper@redhat.com>

	* sysdeps/x86_64/multiarch/strcmp.S: Pretty printing.

	* string/Makefile (strop-tests): Add strcasecmp.
	* sysdeps/x86_64/Makefile [subdir=string] (sysdep_routines): Add
	strcasecmp_l-nonascii.
	(gen-as-const-headers): Add locale-defines.sym.
	* sysdeps/x86_64/strcmp.S: Add support for strcasecmp implementation.
	* sysdeps/x86_64/strcasecmp.S: New file.
	* sysdeps/x86_64/strcasecmp_l.S: New file.
	* sysdeps/x86_64/strcasecmp_l-nonascii.c: New file.
	* sysdeps/x86_64/locale-defines.sym: New file.
	* string/test-strcasecmp.c: New file.

	* string/test-strcasestr.c: Test both ends of the range of characters.
	* sysdeps/x86_64/multiarch/strstr.c: Fix UCHIGH definition.

2010-07-29  Roland McGrath  <roland@redhat.com>

	[BZ #11856]
	* manual/locale.texi (Yes-or-No Questions): Fix example code.

2010-07-27  Ulrich Drepper  <drepper@redhat.com>

	* sysdeps/x86_64/multiarch/strcmp-ssse3.S: Avoid compiling the file
	for ld.so.

2010-07-27  Andreas Schwab  <schwab@redhat.com>

	* manual/memory.texi (Malloc Tunable Parameters): Document
	M_PERTURB.

2010-07-26  Roland McGrath  <roland@redhat.com>

	[BZ #11840]
	* configure.in (-fgnu89-inline check): Set and substitute
	gnu89_inline, not libc_cv_gnu89_inline.
	* configure: Regenerated.
	* config.make.in (gnu89-inline-CFLAGS): Use @gnu89_inline@.

2010-07-26  Ulrich Drepper  <drepper@redhat.com>

	* string/test-strnlen.c: New file.
	* string/Makefile (strop-tests): Add strnlen.
	* string/tester.c (test_strnlen): Add a few more test cases.
	* string/tst-strlen.c: Better error reporting.

	* sysdeps/x86_64/strnlen.S: New file.

2010-07-24  Ulrich Drepper  <drepper@redhat.com>

	* sysdeps/x86_64/multiarch/strstr.c (__m128i_strloadu_tolower): Use
	lower-latency instructions.

2010-07-23  Ulrich Drepper  <drepper@redhat.com>

	* string/test-strcasestr.c: New file.
	* string/test-strstr.c: New file.
	* string/Makefile (strop-tests): Add strstr and strcasestr.
	* string/str-two-way.h: Don't undefine MAX.
	* string/strcasestr.c: Don't define alias if NO_ALIAS is defined.

2010-07-21  Andreas Schwab  <schwab@redhat.com>

	* sysdeps/i386/i686/multiarch/Makefile (sysdep_routines): Add
	strcasestr-nonascii.
	(CFLAGS-strcasestr-nonascii.c): Define.
	* sysdeps/i386/i686/multiarch/strcasestr-nonascii.c: New file.
	* sysdeps/x86_64/multiarch/strcasestr-nonascii.c (STRSTR_SSE42):
	Remove unused attribute.

2010-07-20  Roland McGrath  <roland@redhat.com>

	* elf/dl-sysdep.c (_dl_important_hwcaps): Add dsocaps mask to
	dl_hwcap_mask as well as dl_hwcap.  Without this, dsocaps matching in
	ld.so.cache was broken.  With it, there is no way to disable dsocaps
	like LD_HWCAP_MASK can disable hwcaps.

2010-06-02  Emilio Pozuelo Monfort  <pochu27@gmail.com>

	* sysdeps/mach/hurd/sendmsg.c (__libc_sendmsg): Fix memory leaks.

2010-07-16  Ulrich Drepper  <drepper@redhat.com>

	* sysdeps/x86_64/multiarch/strstr.c: Rewrite to avoid indirect function
	call in strcasestr.
	* sysdeps/x86_64/multiarch/strcasestr.c: Declare
	__strcasestr_sse42_nonascii.
	* sysdeps/x86_64/multiarch/Makefile: Add rules to build
	strcasestr-nonascii.c.
	* sysdeps/x86_64/multiarch/strcasestr-nonascii.c: New file.

2010-06-15  Luis Machado  <luisgpm@br.ibm.com>

	* sysdeps/powerpc/powerpc32/power6/fpu/s_copysign.S: New file.
	* sysdeps/powerpc/powerpc32/power6/fpu/s_copysignf.S: New file.
	* sysdeps/powerpc/powerpc64/power6/fpu/s_copysign.S: New file.
	* sysdeps/powerpc/powerpc64/power6/fpu/s_copysignf.S: New file.

2010-07-09  Ulrich Drepper  <drepper@redhat.com>

	* sysdeps/unix/sysv/linux/fpathconf.c (__fpathconf): Use __fcntl not
	fcntl.

2010-07-06  Andreas Schwab  <schwab@redhat.com>

	* elf/dl-version.c (match_symbol): Don't pass NULL occation to
	dl_signal_cerror.

2010-07-06  Ulrich Drepper  <drepper@redhat.com>

	* sysdeps/unix/sysv/linux/fpathconf.c (__fpathconf): Implement
	_PC_PIPE_BUF using F_GETPIPE_SZ.

2010-07-05  Roland McGrath  <roland@redhat.com>

	* manual/arith.texi (Rounding Functions): Fix rint description
	implicit in round description.

2010-07-02  Ulrich Drepper  <drepper@redhat.com>

	* elf/Makefile: Fix linking for a few tests to make recent linker
	happy.

2010-06-30  Andreas Schwab  <schwab@redhat.com>

	* dlfcn/Makefile (LDLIBS-bug-atexit3-lib.so): Readd
	$(common-objpfx)libc_nonshared.a.

2010-06-21  Luis Machado  <luisgpm@br.ibm.com>

	* sysdeps/powerpc/powerpc32/970/fpu/Implies: Remove.
	* sysdeps/powerpc/powerpc32/power5/fpu/Implies: Remove.
	* sysdeps/powerpc/powerpc32/power5+/fpu/Implies: Remove.
	* sysdeps/powerpc/powerpc32/power6x/fpu/Implies: Remove.
	* sysdeps/powerpc/powerpc64/970/fpu/Implies: Remove.
	* sysdeps/powerpc/powerpc64/power5/fpu/Implies: Remove.
	* sysdeps/powerpc/powerpc64/power5+/fpu/Implies: Remove.
	* sysdeps/powerpc/powerpc64/power6x/fpu/Implies: Remove.
	* sysdeps/unix/sysv/linux/powerpc/powerpc32/970/fpu/Implies: Remove.
	* sysdeps/unix/sysv/linux/powerpc/powerpc32/power4/fpu/Implies: Remove.
	* sysdeps/unix/sysv/linux/powerpc/powerpc32/power5/fpu/Implies: Remove.
	* sysdeps/unix/sysv/linux/powerpc/powerpc32/power5+/fpu/Implies: Remove.
	* sysdeps/unix/sysv/linux/powerpc/powerpc32/power6/fpu/Implies: Remove.
	* sysdeps/unix/sysv/linux/powerpc/powerpc32/power6x/fpu/Implies: Remove.
	* sysdeps/unix/sysv/linux/powerpc/powerpc32/power7/fpu/Implies: Remove.
	* sysdeps/unix/sysv/linux/powerpc/powerpc64/970/fpu/Implies: Remove.
	* sysdeps/unix/sysv/linux/powerpc/powerpc64/power4/fpu/Implies: Remove.
	* sysdeps/unix/sysv/linux/powerpc/powerpc64/power5/fpu/Implies: Remove.
	* sysdeps/unix/sysv/linux/powerpc/powerpc64/power5+/fpu/Implies: Remove.
	* sysdeps/unix/sysv/linux/powerpc/powerpc64/power6/fpu/Implies: Remove.
	* sysdeps/unix/sysv/linux/powerpc/powerpc64/power6x/fpu/Implies: Remove.
	* sysdeps/unix/sysv/linux/powerpc/powerpc64/power7/fpu/Implies: Remove.
	* sysdeps/powerpc/powerpc32/970/Implies: Point to power4.
	* sysdeps/powerpc/powerpc32/power5/Implies: Point to power4.
	* sysdeps/powerpc/powerpc32/power5+/Implies: Point to power5.
	* sysdeps/powerpc/powerpc32/power6/Implies: Point to power5+.
	* sysdeps/powerpc/powerpc32/power6x/Implies: Point to power6.
	* sysdeps/powerpc/powerpc64/970/Implies: Point to power4.
	* sysdeps/powerpc/powerpc64/power5/Implies: Point to power4.
	* sysdeps/powerpc/powerpc64/power5+/Implies: Point to power5.
	* sysdeps/powerpc/powerpc64/power6/Implies: Point to power5+.
	* sysdeps/powerpc/powerpc64/power6x/Implies: Point to power6.
	* sysdeps/powerpc/powerpc32/power7/Implies: New file.
	* sysdeps/powerpc/powerpc64/power7/Implies: New file.
	* sysdeps/unix/sysv/linux/powerpc/powerpc32/970/Implies: New file.
	* sysdeps/unix/sysv/linux/powerpc/powerpc32/cell/Implies: New file.
	* sysdeps/unix/sysv/linux/powerpc/powerpc32/power4/Implies: New file.
	* sysdeps/unix/sysv/linux/powerpc/powerpc32/power5/Implies: New file.
	* sysdeps/unix/sysv/linux/powerpc/powerpc32/power6/Implies: New file.
	* sysdeps/unix/sysv/linux/powerpc/powerpc32/power6x/Implies: New file.
	* sysdeps/unix/sysv/linux/powerpc/powerpc32/power7/Implies: New file.
	* sysdeps/unix/sysv/linux/powerpc/powerpc64/970/Implies: New file.
	* sysdeps/unix/sysv/linux/powerpc/powerpc64/cell/Implies: New file.
	* sysdeps/unix/sysv/linux/powerpc/powerpc64/power4/Implies: New file.
	* sysdeps/unix/sysv/linux/powerpc/powerpc64/power5/Implies: New file.
	* sysdeps/unix/sysv/linux/powerpc/powerpc64/power6/Implies: New file.
	* sysdeps/unix/sysv/linux/powerpc/powerpc64/power6x/Implies: New file.
	* sysdeps/unix/sysv/linux/powerpc/powerpc64/power7/Implies: New file.

2010-06-25  H.J. Lu  <hongjiu.lu@intel.com>

	* debug/memmove_chk.c (__memmove_chk): Renamed to ...
	(MEMMOVE_CHK): ...this.  Default to __memmove_chk.
	* string/memmove.c (memmove): Renamed to ...
	(MEMMOVE): ...this.  Default to memmove.
	* sysdeps/x86_64/memcpy.S: Use ENTRY_CHK and END_CHK.
	* sysdeps/x86_64/sysdep.h (ENTRY_CHK): Define.
	(END_CHK): Define.
	* sysdeps/x86_64/multiarch/Makefile (sysdep_routines): Add
	memcpy-ssse3 mempcpy-ssse3 memmove-ssse3 memcpy-ssse3-back
	mempcpy-ssse3-back memmove-ssse3-back.
	* sysdeps/x86_64/multiarch/bcopy.S: New file .
	* sysdeps/x86_64/multiarch/memcpy-ssse3-back.S: New file.
	* sysdeps/x86_64/multiarch/memcpy-ssse3.S: New file.
	* sysdeps/x86_64/multiarch/memcpy.S: New file.
	* sysdeps/x86_64/multiarch/memcpy_chk.S: New file.
	* sysdeps/x86_64/multiarch/memmove-ssse3-back.S: New file.
	* sysdeps/x86_64/multiarch/memmove-ssse3.S: New file.
	* sysdeps/x86_64/multiarch/memmove.c: New file.
	* sysdeps/x86_64/multiarch/memmove_chk.c: New file.
	* sysdeps/x86_64/multiarch/mempcpy-ssse3-back.S: New file.
	* sysdeps/x86_64/multiarch/mempcpy-ssse3.S: New file.
	* sysdeps/x86_64/multiarch/mempcpy.S: New file.
	* sysdeps/x86_64/multiarch/mempcpy_chk.S: New file.
	* sysdeps/x86_64/multiarch/init-arch.h (bit_Fast_Copy_Backward):
	Define.
	(index_Fast_Copy_Backward): Define.
	(HAS_ARCH_FEATURE): Define.
	(HAS_FAST_REP_STRING): Define.
	(HAS_FAST_COPY_BACKWARD): Define.

2010-06-21  Andreas Schwab  <schwab@redhat.com>

	* sysdeps/unix/sysv/linux/getlogin_r.c (__getlogin_r_loginuid):
	Restore proper fallback handling.

2010-06-19  Ulrich Drepper  <drepper@redhat.com>

	[BZ #11701]
	* posix/group_member.c (__group_member): Correct checking loop.

	* sysdeps/unix/sysv/linux/getlogin_r.c (__getlogin_r_loginuid): Handle
	OOM in getpwuid_r correctly.  Return error number when the caller
	should return, otherwise -1.
	(getlogin_r): Adjust to return also for result of __getlogin_r_loginuid
	call returning > 0 value.
	* sysdeps/unix/sysv/linux/getlogin.c (getlogin): Likewise.

2010-06-07  Andreas Schwab  <schwab@redhat.com>

	* dlfcn/Makefile: Remove explicit dependencies on libc.so and
	libc_nonshared.a from targets in modules-names.

2010-06-02  Kirill A. Shutemov  <kirill@shutemov.name>

	* elf/dl-reloc.c: Flush cache after solving TEXTRELs if arch
	requires it.

2010-06-10  Luis Machado  <luisgpm@br.ibm.com>

	* sysdeps/powerpc/powerpc32/power7/memcmp.S: New file
	* sysdeps/powerpc/powerpc64/power7/memcmp.S: New file.
	* sysdeps/powerpc/powerpc32/power7/strncmp.S: New file.
	* sysdeps/powerpc/powerpc64/power7/strncmp.S: New file.

2010-06-02  Andreas Schwab  <schwab@redhat.com>

	* nis/nss_nis/nis-initgroups.c (get_uid): Properly resize buffer.

2010-06-14  Ulrich Drepper  <drepper@redhat.com>

	* sysdeps/unix/sysv/linux/powerpc/bits/fcntl.h: Define F_SETPIPE_SZ
	and F_GETPIPE_SZ.
	* sysdeps/unix/sysv/linux/i386/bits/fcntl.h: Likewise.
	* sysdeps/unix/sysv/linux/x86_64/bits/fcntl.h: Likewise.
	* sysdeps/unix/sysv/linux/s390/bits/fcntl.h: Likewise.
	* sysdeps/unix/sysv/linux/sparc/bits/fcntl.h: Likewise.
	* sysdeps/unix/sysv/linux/sh/bits/fcntl.h: Likewise.
	* sysdeps/unix/sysv/linux/ia64/bits/fcntl.h: Likewise

2010-06-14  Roland McGrath  <roland@redhat.com>

	* manual/libc.texinfo (@copying): Change to GFDL v1.3.

2010-06-07  Jakub Jelinek  <jakub@redhat.com>

	* libio/stdio.h (sscanf, vsscanf): Use __REDIRECT_NTH instead of
	__REDIRECT followed by __THROW.
	* wcsmbs/wchar.h (swscanf, vswscanf): Likewise.
	* posix/getopt.h (getopt): Likewise.

2010-06-02  Emilio Pozuelo Monfort  <pochu27@gmail.com>

	* hurd/lookup-at.c (__file_name_lookup_at): Accept
	AT_SYMLINK_FOLLOW in AT_FLAGS.  Fail with EINVAL if both
	AT_SYMLINK_FOLLOW and AT_SYMLINK_NOFOLLOW are present
	in AT_FLAGS.
	* hurd/hurd/fd.h (__file_name_lookup_at): Update comment.
	* sysdeps/mach/hurd/linkat.c (linkat): Pass O_NOLINK in FLAGS.

2010-05-28  Luis Machado  <luisgpm@br.ibm.com>

	* sysdeps/powerpc/powerpc32/power7/memcpy.S: Exchange srdi for srwi.

2010-05-26  H.J. Lu  <hongjiu.lu@intel.com>

	[BZ #11640]
	* sysdeps/x86_64/multiarch/init-arch.c (__init_cpu_features):
	Properly check family and model.

2010-05-26  Takashi Yoshii  <takashi.yoshii.zj@renesas.com>

	* sysdeps/unix/sysv/linux/sh/sh4/register-dump.h: Fix iov[] size.

2010-05-24  Luis Machado  <luisgpm@br.ibm.com>

	* sysdeps/powerpc/powerpc32/power7/memset.S: POWER7 32-bit memset fix.

2010-05-21  Ulrich Drepper  <drepper@redhat.com>

	* elf/dl-runtime.c (_dl_profile_fixup): Don't crash on unresolved weak
	symbol reference.

2010-05-19  Andreas Schwab  <schwab@redhat.com>

	* elf/dl-runtime.c (_dl_fixup): Don't crash on unresolved weak
	symbol reference.

2010-05-21  Andreas Schwab  <schwab@redhat.com>

	* sysdeps/unix/sysv/linux/Makefile (sysdep_routines): Add recvmmsg
	and internal_recvmmsg.
	* sysdeps/unix/sysv/linux/recvmmsg.c: New file.
	* sysdeps/unix/sysv/linux/internal_recvmmsg.S: New file.
	* sysdeps/unix/sysv/linux/socketcall.h (SOCKOP_recvmmsg): Define.
	* sysdeps/unix/sysv/linux/syscalls.list (recvmmsg): Remove.

	* sunrpc/clnt_tcp.c (clnttcp_control): Add missing break.
	* sunrpc/clnt_udp.c (clntudp_control): Likewise.
	* sunrpc/clnt_unix.c (clntunix_control): Likewise.

2010-05-20  Andreas Schwab  <schwab@redhat.com>

	* sysdeps/unix/sysv/linux/sys/timex.h: Use __REDIRECT_NTH.

2010-05-17  Luis Machado  <luisgpm@br.ibm.com>

	POWER7 optimizations.
	* sysdeps/powerpc/powerpc64/power7/memset.S: New file.
	* sysdeps/powerpc/powerpc32/power7/memset.S: New file.

2010-05-19  Ulrich Drepper  <drepper@redhat.com>

	* version.h: Update for 2.13 development version.

2010-05-12  Andrew Stubbs  <ams@codesourcery.com>

	* sysdeps/sh/sh4/fpu/feholdexcpt.c (feholdexcept): Really disable all
	exceptions.  Return 0.

2010-05-07  Roland McGrath  <roland@redhat.com>

	* elf/ldconfig.c (main): Add a const.

2010-05-06  Ulrich Drepper  <drepper@redhat.com>

	* nss/getent.c (idn_flags): Default to AI_IDN|AI_CANONIDN.
	(args_options): Add no-idn option.
	(ahosts_keys_int): Add idn_flags to ai_flags.
	(parse_option): Handle 'i' option to clear idn_flags.

	* malloc/malloc.c (_int_free): Possible race in the most recently
	added check.  Only act on the data if no current modification
	happened.

See ChangeLog.17 for earlier changes.<|MERGE_RESOLUTION|>--- conflicted
+++ resolved
@@ -1,4 +1,3 @@
-<<<<<<< HEAD
 2011-02-16  Ryan S. Arnold  <rsa@us.ibm.com>
 
 	* sysdeps/unix/sysv/linux/powerpc/powerpc64/sysdep.h:
@@ -23,7 +22,7 @@
 	* aclocal.m4: Remove ranlib test.
 	* configure.in: No need to check for ranlib.
 	* elf/rtld-Rules: Don't use RANLIB.
-=======
+
 2011-02-16  Samuel Thibault  <samuel.thibault@ens-lyon.org>
 
 	* sysdeps/mach/i386/sysdep.h: Add _MACH_I386_SYSDEP_H inclusion
@@ -34,7 +33,6 @@
 	* stdio-common/psiginfo.c (psiginfo): Check pinfo->si_signo against
 	SIGRTMIN and SIGRTMAX and print information in that case only when
 	SIGRTMIN is defined.
->>>>>>> 8e31c82d
 
 2011-02-11  Jakub Jelinek  <jakub@redhat.com>
 
