--- conflicted
+++ resolved
@@ -1,15 +1,13 @@
-<<<<<<< HEAD
 2011-09-09  Ulrich Drepper  <drepper@gmail.com>
 
 	[BZ #12847]
 	* libio/genops.c (INTDEF): For string streams the _lock pointer can
 	be NULL.  Don't lock in this case.
-=======
+
 2011-09-09  Roland McGrath  <roland@hack.frob.com>
 
 	* elf/elf.h (ELFOSABI_GNU): New macro.
 	(ELFOSABI_LINUX): Define to that.
->>>>>>> 0a2349f9
 
 2011-07-29  Denis Zaitceff  <zaitceff@gmail.com>
 
