--- conflicted
+++ resolved
@@ -1,29 +1,3 @@
-<<<<<<< HEAD
-2011-04-06  Andreas Schwab  <schwab@redhat.com>
-
-	* scripts/check-local-headers.sh: Ignore systemtap headers.
-
-2011-02-21  Roland McGrath  <roland@redhat.com>
-
-	* sysdeps/x86_64/__longjmp.S: Add a static probe here.
-	* sysdeps/x86_64/setjmp.S: Likewise.
-	* sysdeps/i386/bsd-setjmp.S: Likewise.
-	* sysdeps/i386/bsd-_setjmp.S: Likewise.
-	* sysdeps/i386/setjmp.S: Likewise.
-	* sysdeps/i386/__longjmp.S: Likewise.
-	* sysdeps/unix/sysv/linux/x86_64/____longjmp_chk.S: Likewise.
-	* sysdeps/unix/sysv/linux/i386/____longjmp_chk.S: Likewise.
-
-2011-02-08  Roland McGrath  <roland@redhat.com>
-
-	* include/stap-probe.h: New file.
-	* configure.in: Handle --enable-systemtap.
-	* configure: Regenerated.
-	* config.h.in (USE_STAP_PROBE): New #undef.
-	* extra-lib.mk (CPPFLAGS-$(lib)): Add -DIN_LIB=$(lib).
-	* elf/Makefile (CPPFLAGS-.os): Add -DIN_LIB=rtld.
-	* elf/rtld-Rules (rtld-CPPFLAGS): Likewise.
-=======
 2011-04-03  Ulrich Drepper  <drepper@gmail.com>
 
 	* sysdeps/x86_64/cacheinfo.c (intel_02_known): Fix typo in table.
@@ -141,7 +115,31 @@
 	* Versions.def: Add GLIBC_2.14.
 	* sysdeps/unix/sysv/linux/Versions [GLIBC_2.14] (clock_adjtime):
 	Export.
->>>>>>> 821ae713
+
+2011-04-06  Andreas Schwab  <schwab@redhat.com>
+
+	* scripts/check-local-headers.sh: Ignore systemtap headers.
+
+2011-02-21  Roland McGrath  <roland@redhat.com>
+
+	* sysdeps/x86_64/__longjmp.S: Add a static probe here.
+	* sysdeps/x86_64/setjmp.S: Likewise.
+	* sysdeps/i386/bsd-setjmp.S: Likewise.
+	* sysdeps/i386/bsd-_setjmp.S: Likewise.
+	* sysdeps/i386/setjmp.S: Likewise.
+	* sysdeps/i386/__longjmp.S: Likewise.
+	* sysdeps/unix/sysv/linux/x86_64/____longjmp_chk.S: Likewise.
+	* sysdeps/unix/sysv/linux/i386/____longjmp_chk.S: Likewise.
+
+2011-02-08  Roland McGrath  <roland@redhat.com>
+
+	* include/stap-probe.h: New file.
+	* configure.in: Handle --enable-systemtap.
+	* configure: Regenerated.
+	* config.h.in (USE_STAP_PROBE): New #undef.
+	* extra-lib.mk (CPPFLAGS-$(lib)): Add -DIN_LIB=$(lib).
+	* elf/Makefile (CPPFLAGS-.os): Add -DIN_LIB=rtld.
+	* elf/rtld-Rules (rtld-CPPFLAGS): Likewise.
 
 2011-03-22  Ulrich Drepper  <drepper@gmail.com>
 
