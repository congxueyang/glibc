--- conflicted
+++ resolved
@@ -1,4 +1,3 @@
-<<<<<<< HEAD
 2012-01-07  Ulrich Drepper  <drepper@gmail.com>
 
 	* elf/tst-unique3.cc: Add explicit declaration of gets.
@@ -7,14 +6,13 @@
 	* elf/tst-unique4.cc: Likewise.
 
 	* string/test-strcpy.c (do_one_test): Fix format string for WIDE use.
-=======
+
 2012-01-06  Joseph Myers  <joseph@codesourcery.com>
 
 	[BZ #13566]
 	* assert/assert.h (static_assert): Don't define for C++.
 	* libio/stdio.h (gets): Do declare for C++ <= C++11.
 	* wcsmbs/uchar.h (char16_t, char32_t): Don't typedef for C++11.
->>>>>>> 8ecd6b2a
 
 2012-01-03  Ulrich Drepper  <drepper@gmail.com>
 
