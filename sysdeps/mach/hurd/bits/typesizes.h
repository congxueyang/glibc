--- conflicted
+++ resolved
@@ -57,12 +57,8 @@
 #define __BLKSIZE_T_TYPE	__SLONGWORD_TYPE
 #define __FSID_T_TYPE		__UQUAD_TYPE
 #define __SSIZE_T_TYPE		__SWORD_TYPE
-<<<<<<< HEAD
-=======
-#define __SNSECONDS_T_TYPE	__SLONGWORD_TYPE
 #define __SYSCALL_SLONG_TYPE	__SLONGWORD_TYPE
 #define __SYSCALL_ULONG_TYPE	__ULONGWORD_TYPE
->>>>>>> 6af6528b
 
 /* Number of descriptors that can fit in an `fd_set'.  */
 #define	__FD_SETSIZE		256
