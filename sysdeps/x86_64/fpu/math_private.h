--- conflicted
+++ resolved
@@ -43,32 +43,8 @@
     f = f__;								      \
   } while (0)
 
-<<<<<<< HEAD
-
-#define __isnan(d) \
-  ({ long long int __di; EXTRACT_WORDS64 (__di, (double) (d));		      \
-     (__di & 0x7fffffffffffffffll) > 0x7ff0000000000000ll; })
-#define __isnanf(d) \
-  ({ int __di; GET_FLOAT_WORD (__di, (float) d);			      \
-     (__di & 0x7fffffff) > 0x7f800000; })
-
-#define __isinf_ns(d) \
-  ({ long long int __di; EXTRACT_WORDS64 (__di, (double) (d));		      \
-     (__di & 0x7fffffffffffffffll) == 0x7ff0000000000000ll; })
-#define __isinf_nsf(d) \
-  ({ int __di; GET_FLOAT_WORD (__di, (float) d);			      \
-     (__di & 0x7fffffff) == 0x7f800000; })
-
-#define __finite(d) \
-  ({ long long int __di; EXTRACT_WORDS64 (__di, (double) (d));		      \
-     (__di & 0x7fffffffffffffffll) < 0x7ff0000000000000ll; })
-#define __finitef(d) \
-  ({ int __di; GET_FLOAT_WORD (__di, (float) d);			      \
-     (__di & 0x7fffffff) < 0x7f800000; })
-=======
 #include <sysdeps/i386/fpu/fenv_private.h>
 #include_next <math_private.h>
->>>>>>> ca7b8af5
 
 extern __always_inline double
 __ieee754_sqrt (double d)
