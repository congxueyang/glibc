/* The Inner Net License, Version 2.00

  The author(s) grant permission for redistribution and use in source and
binary forms, with or without modification, of the software and documentation
provided that the following conditions are met:

0. If you receive a version of the software that is specifically labelled
   as not being for redistribution (check the version message and/or README),
   you are not permitted to redistribute that version of the software in any
   way or form.
1. All terms of the all other applicable copyrights and licenses must be
   followed.
2. Redistributions of source code must retain the authors' copyright
   notice(s), this list of conditions, and the following disclaimer.
3. Redistributions in binary form must reproduce the authors' copyright
   notice(s), this list of conditions, and the following disclaimer in the
   documentation and/or other materials provided with the distribution.
4. [The copyright holder has authorized the removal of this clause.]
5. Neither the name(s) of the author(s) nor the names of its contributors
   may be used to endorse or promote products derived from this software
   without specific prior written permission.

THIS SOFTWARE IS PROVIDED BY ITS AUTHORS AND CONTRIBUTORS ``AS IS'' AND ANY
EXPRESS OR IMPLIED WARRANTIES, INCLUDING, BUT NOT LIMITED TO, THE IMPLIED
WARRANTIES OF MERCHANTABILITY AND FITNESS FOR A PARTICULAR PURPOSE ARE
DISCLAIMED. IN NO EVENT SHALL THE AUTHORS OR CONTRIBUTORS BE LIABLE FOR ANY
DIRECT, INDIRECT, INCIDENTAL, SPECIAL, EXEMPLARY, OR CONSEQUENTIAL DAMAGES
(INCLUDING, BUT NOT LIMITED TO, PROCUREMENT OF SUBSTITUTE GOODS OR SERVICES;
LOSS OF USE, DATA, OR PROFITS; OR BUSINESS INTERRUPTION) HOWEVER CAUSED AND ON
ANY THEORY OF LIABILITY, WHETHER IN CONTRACT, STRICT LIABILITY, OR TORT
(INCLUDING NEGLIGENCE OR OTHERWISE) ARISING IN ANY WAY OUT OF THE USE OF THIS
SOFTWARE, EVEN IF ADVISED OF THE POSSIBILITY OF SUCH DAMAGE.

  If these license terms cause you a real problem, contact the author.  */

/* This software is Copyright 1996 by Craig Metz, All Rights Reserved.  */

#include <assert.h>
#include <ctype.h>
#include <errno.h>
#include <ifaddrs.h>
#include <netdb.h>
#include <nss.h>
#include <resolv.h>
#include <stdbool.h>
#include <stdio.h>
#include <stdio_ext.h>
#include <stdlib.h>
#include <string.h>
#include <arpa/inet.h>
#include <net/if.h>
#include <netinet/in.h>
#include <sys/socket.h>
#include <sys/stat.h>
#include <sys/types.h>
#include <sys/un.h>
#include <sys/utsname.h>
#include <unistd.h>
#include <nsswitch.h>
#include <bits/libc-lock.h>
#include <not-cancel.h>
#include <nscd/nscd-client.h>
#include <nscd/nscd_proto.h>
#include <resolv/res_hconf.h>

#ifdef HAVE_LIBIDN
extern int __idna_to_ascii_lz (const char *input, char **output, int flags);
extern int __idna_to_unicode_lzlz (const char *input, char **output,
				   int flags);
# include <libidn/idna.h>
#endif

#define GAIH_OKIFUNSPEC 0x0100
#define GAIH_EAI        ~(GAIH_OKIFUNSPEC)

#ifndef UNIX_PATH_MAX
# define UNIX_PATH_MAX  108
#endif

struct gaih_service
  {
    const char *name;
    int num;
  };

struct gaih_servtuple
  {
    struct gaih_servtuple *next;
    int socktype;
    int protocol;
    int port;
  };

static const struct gaih_servtuple nullserv;


struct gaih_typeproto
  {
    int socktype;
    int protocol;
    uint8_t protoflag;
    bool defaultflag;
    char name[8];
  };

/* Values for `protoflag'.  */
#define GAI_PROTO_NOSERVICE	1
#define GAI_PROTO_PROTOANY	2

static const struct gaih_typeproto gaih_inet_typeproto[] =
{
  { 0, 0, 0, false, "" },
  { SOCK_STREAM, IPPROTO_TCP, 0, true, "tcp" },
  { SOCK_DGRAM, IPPROTO_UDP, 0, true, "udp" },
#if defined SOCK_DCCP && defined IPPROTO_DCCP
  { SOCK_DCCP, IPPROTO_DCCP, 0, false, "dccp" },
#endif
#ifdef IPPROTO_UDPLITE
  { SOCK_DGRAM, IPPROTO_UDPLITE, 0, false, "udplite" },
#endif
#ifdef IPPROTO_SCTP
  { SOCK_STREAM, IPPROTO_SCTP, 0, false, "sctp" },
  { SOCK_SEQPACKET, IPPROTO_SCTP, 0, false, "sctp" },
#endif
  { SOCK_RAW, 0, GAI_PROTO_PROTOANY|GAI_PROTO_NOSERVICE, true, "raw" },
  { 0, 0, 0, false, "" }
};

struct gaih
  {
    int family;
    int (*gaih)(const char *name, const struct gaih_service *service,
		const struct addrinfo *req, struct addrinfo **pai,
		unsigned int *naddrs);
  };

static const struct addrinfo default_hints =
  {
    .ai_flags = AI_DEFAULT,
    .ai_family = PF_UNSPEC,
    .ai_socktype = 0,
    .ai_protocol = 0,
    .ai_addrlen = 0,
    .ai_addr = NULL,
    .ai_canonname = NULL,
    .ai_next = NULL
  };


static int
gaih_inet_serv (const char *servicename, const struct gaih_typeproto *tp,
		const struct addrinfo *req, struct gaih_servtuple *st)
{
  struct servent *s;
  size_t tmpbuflen = 1024;
  struct servent ts;
  char *tmpbuf;
  int r;

  do
    {
      tmpbuf = __alloca (tmpbuflen);

      r = __getservbyname_r (servicename, tp->name, &ts, tmpbuf, tmpbuflen,
			     &s);
      if (r != 0 || s == NULL)
	{
	  if (r == ERANGE)
	    tmpbuflen *= 2;
	  else
	    return GAIH_OKIFUNSPEC | -EAI_SERVICE;
	}
    }
  while (r);

  st->next = NULL;
  st->socktype = tp->socktype;
  st->protocol = ((tp->protoflag & GAI_PROTO_PROTOANY)
		  ? req->ai_protocol : tp->protocol);
  st->port = s->s_port;

  return 0;
}

#define gethosts(_family, _type) \
 {									      \
  int i;								      \
  int herrno;								      \
  struct hostent th;							      \
  struct hostent *h;							      \
  char *localcanon = NULL;						      \
  no_data = 0;								      \
  while (1) {								      \
    rc = 0;								      \
    status = DL_CALL_FCT (fct, (name, _family, &th, tmpbuf, tmpbuflen,	      \
				&rc, &herrno, NULL, &localcanon));	      \
    if (rc != ERANGE || herrno != NETDB_INTERNAL)			      \
      break;								      \
    tmpbuf = extend_alloca (tmpbuf, tmpbuflen, 2 * tmpbuflen);		      \
  }									      \
  if (status == NSS_STATUS_SUCCESS && rc == 0)				      \
    h = &th;								      \
  else									      \
    h = NULL;								      \
  if (rc != 0)								      \
    {									      \
      if (herrno == NETDB_INTERNAL)					      \
	{								      \
	  __set_h_errno (herrno);					      \
	  _res.options |= old_res_options & RES_USE_INET6;		      \
	  return -EAI_SYSTEM;						      \
	}								      \
      if (herrno == TRY_AGAIN)						      \
	no_data = EAI_AGAIN;						      \
      else								      \
	no_data = herrno == NO_DATA;					      \
    }									      \
  else if (h != NULL)							      \
    {									      \
      for (i = 0; h->h_addr_list[i]; i++)				      \
	{								      \
	  if (*pat == NULL)						      \
	    {								      \
	      *pat = __alloca (sizeof (struct gaih_addrtuple));		      \
	      (*pat)->scopeid = 0;					      \
	    }								      \
	  uint32_t *addr = (*pat)->addr;				      \
	  (*pat)->next = NULL;						      \
	  (*pat)->name = i == 0 ? strdupa (h->h_name) : NULL;		      \
	  if (_family == AF_INET && req->ai_family == AF_INET6)		      \
	    {								      \
	      (*pat)->family = AF_INET6;				      \
	      addr[3] = *(uint32_t *) h->h_addr_list[i];		      \
	      addr[2] = htonl (0xffff);					      \
	      addr[1] = 0;						      \
	      addr[0] = 0;						      \
	    }								      \
	  else								      \
	    {								      \
	      (*pat)->family = _family;					      \
	      memcpy (addr, h->h_addr_list[i], sizeof(_type));		      \
	    }								      \
	  pat = &((*pat)->next);					      \
	}								      \
									      \
      if (localcanon !=	NULL && canon == NULL)				      \
	canon = strdupa (localcanon);					      \
									      \
      if (_family == AF_INET6 && i > 0)					      \
	got_ipv6 = true;						      \
    }									      \
 }


typedef enum nss_status (*nss_gethostbyname4_r)
  (const char *name, struct gaih_addrtuple **pat,
   char *buffer, size_t buflen, int *errnop,
   int *h_errnop, int32_t *ttlp);
typedef enum nss_status (*nss_gethostbyname3_r)
  (const char *name, int af, struct hostent *host,
   char *buffer, size_t buflen, int *errnop,
   int *h_errnop, int32_t *ttlp, char **canonp);
typedef enum nss_status (*nss_getcanonname_r)
  (const char *name, char *buffer, size_t buflen, char **result,
   int *errnop, int *h_errnop);
extern service_user *__nss_hosts_database attribute_hidden;


static int
gaih_inet (const char *name, const struct gaih_service *service,
	   const struct addrinfo *req, struct addrinfo **pai,
	   unsigned int *naddrs)
{
  const struct gaih_typeproto *tp = gaih_inet_typeproto;
  struct gaih_servtuple *st = (struct gaih_servtuple *) &nullserv;
  struct gaih_addrtuple *at = NULL;
  int rc;
  bool got_ipv6 = false;
  const char *canon = NULL;
  const char *orig_name = name;
  size_t alloca_used = 0;

  if (req->ai_protocol || req->ai_socktype)
    {
      ++tp;

      while (tp->name[0]
	     && ((req->ai_socktype != 0 && req->ai_socktype != tp->socktype)
		 || (req->ai_protocol != 0
		     && !(tp->protoflag & GAI_PROTO_PROTOANY)
		     && req->ai_protocol != tp->protocol)))
	++tp;

      if (! tp->name[0])
	{
	  if (req->ai_socktype)
	    return GAIH_OKIFUNSPEC | -EAI_SOCKTYPE;
	  else
	    return GAIH_OKIFUNSPEC | -EAI_SERVICE;
	}
    }

  int port = 0;
  if (service != NULL)
    {
      if ((tp->protoflag & GAI_PROTO_NOSERVICE) != 0)
	return GAIH_OKIFUNSPEC | -EAI_SERVICE;

      if (service->num < 0)
	{
	  if (tp->name[0])
	    {
	      st = (struct gaih_servtuple *)
		alloca_account (sizeof (struct gaih_servtuple), alloca_used);

	      if ((rc = gaih_inet_serv (service->name, tp, req, st)))
		return rc;
	    }
	  else
	    {
	      struct gaih_servtuple **pst = &st;
	      for (tp++; tp->name[0]; tp++)
		{
		  struct gaih_servtuple *newp;

		  if ((tp->protoflag & GAI_PROTO_NOSERVICE) != 0)
		    continue;

		  if (req->ai_socktype != 0
		      && req->ai_socktype != tp->socktype)
		    continue;
		  if (req->ai_protocol != 0
		      && !(tp->protoflag & GAI_PROTO_PROTOANY)
		      && req->ai_protocol != tp->protocol)
		    continue;

		  newp = (struct gaih_servtuple *)
		    alloca_account (sizeof (struct gaih_servtuple),
				    alloca_used);

		  if ((rc = gaih_inet_serv (service->name, tp, req, newp)))
		    {
		      if (rc & GAIH_OKIFUNSPEC)
			continue;
		      return rc;
		    }

		  *pst = newp;
		  pst = &(newp->next);
		}
	      if (st == (struct gaih_servtuple *) &nullserv)
		return GAIH_OKIFUNSPEC | -EAI_SERVICE;
	    }
	}
      else
	{
	  port = htons (service->num);
	  goto got_port;
	}
    }
  else
    {
    got_port:

      if (req->ai_socktype || req->ai_protocol)
	{
	  st = alloca_account (sizeof (struct gaih_servtuple), alloca_used);
	  st->next = NULL;
	  st->socktype = tp->socktype;
	  st->protocol = ((tp->protoflag & GAI_PROTO_PROTOANY)
			  ? req->ai_protocol : tp->protocol);
	  st->port = port;
	}
      else
	{
	  /* Neither socket type nor protocol is set.  Return all socket types
	     we know about.  */
	  struct gaih_servtuple **lastp = &st;
	  for (++tp; tp->name[0]; ++tp)
	    if (tp->defaultflag)
	      {
		struct gaih_servtuple *newp;

		newp = alloca_account (sizeof (struct gaih_servtuple),
				       alloca_used);
		newp->next = NULL;
		newp->socktype = tp->socktype;
		newp->protocol = tp->protocol;
		newp->port = port;

		*lastp = newp;
		lastp = &newp->next;
	      }
	}
    }

  bool malloc_name = false;
  bool malloc_addrmem = false;
  struct gaih_addrtuple *addrmem = NULL;
  bool malloc_canonbuf = false;
  char *canonbuf = NULL;
  bool malloc_tmpbuf = false;
  char *tmpbuf = NULL;
  int result = 0;
  if (name != NULL)
    {
      at = alloca_account (sizeof (struct gaih_addrtuple), alloca_used);
      at->family = AF_UNSPEC;
      at->scopeid = 0;
      at->next = NULL;

#ifdef HAVE_LIBIDN
      if (req->ai_flags & AI_IDN)
	{
	  int idn_flags = 0;
	  if (req->ai_flags & AI_IDN_ALLOW_UNASSIGNED)
	    idn_flags |= IDNA_ALLOW_UNASSIGNED;
	  if (req->ai_flags & AI_IDN_USE_STD3_ASCII_RULES)
	    idn_flags |= IDNA_USE_STD3_ASCII_RULES;

	  char *p = NULL;
	  rc = __idna_to_ascii_lz (name, &p, idn_flags);
	  if (rc != IDNA_SUCCESS)
	    {
	      /* No need to jump to free_and_return here.  */
	      if (rc == IDNA_MALLOC_ERROR)
		return -EAI_MEMORY;
	      if (rc == IDNA_DLOPEN_ERROR)
		return -EAI_SYSTEM;
	      return -EAI_IDN_ENCODE;
	    }
	  /* In case the output string is the same as the input string
	     no new string has been allocated.  */
	  if (p != name)
	    malloc_name = true;
	}
#endif

      if (__inet_aton (name, (struct in_addr *) at->addr) != 0)
	{
	  if (req->ai_family == AF_UNSPEC || req->ai_family == AF_INET)
	    at->family = AF_INET;
	  else if (req->ai_family == AF_INET6 && (req->ai_flags & AI_V4MAPPED))
	    {
	      at->addr[3] = at->addr[0];
	      at->addr[2] = htonl (0xffff);
	      at->addr[1] = 0;
	      at->addr[0] = 0;
	      at->family = AF_INET6;
	    }
	  else
	    {
	      result = -EAI_ADDRFAMILY;
	      goto free_and_return;
	    }

	  if (req->ai_flags & AI_CANONNAME)
	    canon = name;
	}
      else if (at->family == AF_UNSPEC)
	{
	  char *scope_delim = strchr (name, SCOPE_DELIMITER);
	  int e;

	  {
	    bool malloc_namebuf = false;
	    char *namebuf = (char *) name;

	    if (__builtin_expect (scope_delim != NULL, 0))
	      {
		if (malloc_name)
		  *scope_delim = '\0';
		else
		  {
		    if (__libc_use_alloca (alloca_used
					   + scope_delim - name + 1))
		      {
			namebuf = alloca_account (scope_delim - name + 1,
						  alloca_used);
			*((char *) __mempcpy (namebuf, name,
					      scope_delim - name)) = '\0';
		      }
		    else
		      {
			namebuf = strndup (name, scope_delim - name);
			if (namebuf == NULL)
			  {
			    assert (!malloc_name);
			    return -EAI_MEMORY;
			  }
			malloc_namebuf = true;
		      }
		  }
	      }

	    e = inet_pton (AF_INET6, namebuf, at->addr);

	    if (malloc_namebuf)
	      free (namebuf);
	    else if (scope_delim != NULL && malloc_name)
	      /* Undo what we did above.  */
	      *scope_delim = SCOPE_DELIMITER;
	  }
	  if (e > 0)
	    {
	      if (req->ai_family == AF_UNSPEC || req->ai_family == AF_INET6)
		at->family = AF_INET6;
	      else if (req->ai_family == AF_INET
		       && IN6_IS_ADDR_V4MAPPED (at->addr))
		{
		  at->addr[0] = at->addr[3];
		  at->family = AF_INET;
		}
	      else
		{
		  result = -EAI_ADDRFAMILY;
		  goto free_and_return;
		}

	      if (scope_delim != NULL)
		{
		  int try_numericscope = 0;
		  if (IN6_IS_ADDR_LINKLOCAL (at->addr)
		      || IN6_IS_ADDR_MC_LINKLOCAL (at->addr))
		    {
		      at->scopeid = if_nametoindex (scope_delim + 1);
		      if (at->scopeid == 0)
			try_numericscope = 1;
		    }
		  else
		    try_numericscope = 1;

		  if (try_numericscope != 0)
		    {
		      char *end;
		      assert (sizeof (uint32_t) <= sizeof (unsigned long));
		      at->scopeid = (uint32_t) strtoul (scope_delim + 1, &end,
							10);
		      if (*end != '\0')
			{
			  result = GAIH_OKIFUNSPEC | -EAI_NONAME;
			  goto free_and_return;
			}
		    }
		}

	      if (req->ai_flags & AI_CANONNAME)
		canon = name;
	    }
	}

      if (at->family == AF_UNSPEC && (req->ai_flags & AI_NUMERICHOST) == 0)
	{
	  struct gaih_addrtuple **pat = &at;
	  int no_data = 0;
	  int no_inet6_data = 0;
	  service_user *nip = NULL;
	  enum nss_status inet6_status = NSS_STATUS_UNAVAIL;
	  enum nss_status status = NSS_STATUS_UNAVAIL;
	  int no_more;
	  int old_res_options;

	  /* If we do not have to look for IPv6 addresses, use
	     the simple, old functions, which do not support
	     IPv6 scope ids. */
	  if (req->ai_family == AF_INET)
	    {
	      int family = req->ai_family;
	      size_t tmpbuflen = 512;
	      assert (tmpbuf == NULL);
	      tmpbuf = alloca_account (tmpbuflen, alloca_used);
	      int rc;
	      struct hostent th;
	      struct hostent *h;
	      int herrno;

	      while (1)
		{
		  rc = __gethostbyname2_r (name, family, &th, tmpbuf,
					   tmpbuflen, &h, &herrno);
		  if (rc != ERANGE || herrno != NETDB_INTERNAL)
		    break;

		  if (!malloc_tmpbuf
		      && __libc_use_alloca (alloca_used + 2 * tmpbuflen))
		    tmpbuf = extend_alloca_account (tmpbuf, tmpbuflen,
						    2 * tmpbuflen,
						    alloca_used);
		  else
		    {
		      char *newp = realloc (malloc_tmpbuf ? tmpbuf : NULL,
					    2 * tmpbuflen);
		      if (newp == NULL)
			{
			  result = -EAI_MEMORY;
			  goto free_and_return;
			}
		      tmpbuf = newp;
		      malloc_tmpbuf = true;
		      tmpbuflen = 2 * tmpbuflen;
		    }
		}

	      if (rc == 0)
		{
		  if (h != NULL)
		    {
		      int i;
		      /* We found data, count the number of addresses.  */
		      for (i = 0; h->h_addr_list[i]; ++i)
			;
		      if (i > 0 && *pat != NULL)
			--i;

		      if (__libc_use_alloca (alloca_used
					     + i * sizeof (struct gaih_addrtuple)))
			addrmem = alloca_account (i * sizeof (struct gaih_addrtuple),
						  alloca_used);
		      else
			{
			  addrmem = malloc (i
					    * sizeof (struct gaih_addrtuple));
			  if (addrmem == NULL)
			    {
			      result = -EAI_MEMORY;
			      goto free_and_return;
			    }
			  malloc_addrmem = true;
			}

		      /* Now convert it into the list.  */
		      struct gaih_addrtuple *addrfree = addrmem;
		      for (i = 0; h->h_addr_list[i]; ++i)
			{
			  if (*pat == NULL)
			    {
			      *pat = addrfree++;
			      (*pat)->scopeid = 0;
			    }
			  (*pat)->next = NULL;
			  (*pat)->family = req->ai_family;
			  if (family == req->ai_family)
			    memcpy ((*pat)->addr, h->h_addr_list[i],
				    h->h_length);
			  else
			    {
			      uint32_t *addr = (uint32_t *) (*pat)->addr;
			      addr[3] = *(uint32_t *) h->h_addr_list[i];
			      addr[2] = htonl (0xffff);
			      addr[1] = 0;
			      addr[0] = 0;
			    }
			  pat = &((*pat)->next);
			}
		    }
		}
	      else
		{
		  if (herrno == NETDB_INTERNAL)
		    {
		      __set_h_errno (herrno);
		      result = -EAI_SYSTEM;
		    }
		  else if (herrno == TRY_AGAIN)
		    result = -EAI_AGAIN;
		  else
		    /* We made requests but they turned out no data.
		       The name is known, though.  */
		    result = GAIH_OKIFUNSPEC | -EAI_NODATA;

		  goto free_and_return;
		}

	      goto process_list;
	    }

#ifdef USE_NSCD
	  if (__nss_not_use_nscd_hosts > 0
	      && ++__nss_not_use_nscd_hosts > NSS_NSCD_RETRY)
	    __nss_not_use_nscd_hosts = 0;

	  if (!__nss_not_use_nscd_hosts
	      && !__nss_database_custom[NSS_DBSIDX_hosts])
	    {
	      /* Try to use nscd.  */
	      struct nscd_ai_result *air = NULL;
	      int herrno;
	      int err = __nscd_getai (name, &air, &herrno);
	      if (air != NULL)
		{
		  /* Transform into gaih_addrtuple list.  */
		  bool added_canon = (req->ai_flags & AI_CANONNAME) == 0;
		  char *addrs = air->addrs;

		  if (__libc_use_alloca (alloca_used
					 + air->naddrs * sizeof (struct gaih_addrtuple)))
		    addrmem = alloca_account (air->naddrs
					      * sizeof (struct gaih_addrtuple),
					      alloca_used);
		  else
		    {
		      addrmem = malloc (air->naddrs
					* sizeof (struct gaih_addrtuple));
		      if (addrmem == NULL)
			{
			  result = -EAI_MEMORY;
			  goto free_and_return;
			}
		      malloc_addrmem = true;
		    }

		  struct gaih_addrtuple *addrfree = addrmem;
		  for (int i = 0; i < air->naddrs; ++i)
		    {
		      socklen_t size = (air->family[i] == AF_INET
					? INADDRSZ : IN6ADDRSZ);
		      if (*pat == NULL)
			{
			  *pat = addrfree++;
			  (*pat)->scopeid = 0;
			}
		      uint32_t *pataddr = (*pat)->addr;
		      (*pat)->next = NULL;
		      if (added_canon || air->canon == NULL)
			(*pat)->name = NULL;
		      else if (canonbuf == NULL)
			{
			  size_t canonlen = strlen (air->canon) + 1;
			  if ((req->ai_flags & AI_CANONIDN) != 0
			      && __libc_use_alloca (alloca_used + canonlen))
			    canonbuf = alloca_account (canonlen, alloca_used);
			  else
			    {
			      canonbuf = malloc (canonlen);
			      if (canonbuf == NULL)
				{
				  result = -EAI_MEMORY;
				  goto free_and_return;
				}
			      malloc_canonbuf = true;
			    }
			  canon = (*pat)->name = memcpy (canonbuf, air->canon,
							 canonlen);
			}

		      if (air->family[i] == AF_INET
			  && req->ai_family == AF_INET6
			  && (req->ai_flags & AI_V4MAPPED))
			{
			  (*pat)->family = AF_INET6;
			  pataddr[3] = *(uint32_t *) addrs;
			  pataddr[2] = htonl (0xffff);
			  pataddr[1] = 0;
			  pataddr[0] = 0;
			  pat = &((*pat)->next);
			  added_canon = true;
			}
		      else if (req->ai_family == AF_UNSPEC
			       || air->family[i] == req->ai_family)
			{
			  (*pat)->family = air->family[i];
			  memcpy (pataddr, addrs, size);
			  pat = &((*pat)->next);
			  added_canon = true;
			  if (air->family[i] == AF_INET6)
			    got_ipv6 = true;
			}
		      addrs += size;
		    }

		  free (air);

		  if (at->family == AF_UNSPEC)
		    {
		      result = GAIH_OKIFUNSPEC | -EAI_NONAME;
		      goto free_and_return;
		    }

		  goto process_list;
		}
	      else if (err == 0)
		/* The database contains a negative entry.  */
		goto free_and_return;
	      else if (__nss_not_use_nscd_hosts == 0)
		{
		  if (herrno == NETDB_INTERNAL && errno == ENOMEM)
		    result = -EAI_MEMORY;
		  else if (herrno == TRY_AGAIN)
		    result = -EAI_AGAIN;
		  else
		    result = -EAI_SYSTEM;

		  goto free_and_return;
		}
	    }
#endif

	  if (__nss_hosts_database != NULL)
	    {
	      no_more = 0;
	      nip = __nss_hosts_database;
	    }
	  else
	    no_more = __nss_database_lookup ("hosts", NULL,
					     "dns [!UNAVAIL=return] files",
					     &nip);

	  /* Initialize configurations.  */
	  if (__builtin_expect (!_res_hconf.initialized, 0))
	    _res_hconf_init ();
	  if (__res_maybe_init (&_res, 0) == -1)
	    no_more = 1;

	  /* If we are looking for both IPv4 and IPv6 address we don't
	     want the lookup functions to automatically promote IPv4
	     addresses to IPv6 addresses.  Currently this is decided
	     by setting the RES_USE_INET6 bit in _res.options.  */
	  old_res_options = _res.options;
	  _res.options &= ~RES_USE_INET6;

	  size_t tmpbuflen = 1024;
	  malloc_tmpbuf = !__libc_use_alloca (alloca_used + tmpbuflen);
	  assert (tmpbuf == NULL);
	  if (!malloc_tmpbuf)
	    tmpbuf = alloca_account (tmpbuflen, alloca_used);
	  else
	    {
	      tmpbuf = malloc (tmpbuflen);
	      if (tmpbuf == NULL)
		{
		  result = -EAI_MEMORY;
		  goto free_and_return;
		}
	    }

	  while (!no_more)
	    {
	      no_data = 0;
	      nss_gethostbyname4_r fct4
		= __nss_lookup_function (nip, "gethostbyname4_r");
	      if (fct4 != NULL)
		{
		  int herrno;

		  while (1)
		    {
		      rc = 0;
		      status = DL_CALL_FCT (fct4, (name, pat, tmpbuf,
						   tmpbuflen, &rc, &herrno,
						   NULL));
		      if (status == NSS_STATUS_SUCCESS)
			break;
		      if (status != NSS_STATUS_TRYAGAIN
			  || rc != ERANGE || herrno != NETDB_INTERNAL)
			{
			  if (status == NSS_STATUS_TRYAGAIN
			      && herrno == TRY_AGAIN)
			    no_data = EAI_AGAIN;
			  else
			    no_data = herrno == NO_DATA;
			  break;
			}

		      if (!malloc_tmpbuf
			  && __libc_use_alloca (alloca_used + 2 * tmpbuflen))
			tmpbuf = extend_alloca_account (tmpbuf, tmpbuflen,
							2 * tmpbuflen,
							alloca_used);
		      else
			{
			  char *newp = realloc (malloc_tmpbuf ? tmpbuf : NULL,
						2 * tmpbuflen);
			  if (newp == NULL)
			    {
			      result = -EAI_MEMORY;
			      goto free_and_return;
			    }
			  tmpbuf = newp;
			  malloc_tmpbuf = true;
			  tmpbuflen = 2 * tmpbuflen;
			}
		    }

		  if (status == NSS_STATUS_SUCCESS)
		    {
		      assert (!no_data);
		      no_data = 1;

		      if ((req->ai_flags & AI_CANONNAME) != 0 && canon == NULL)
			canon = (*pat)->name;

		      while (*pat != NULL)
			{
			  if ((*pat)->family == AF_INET
			      && req->ai_family == AF_INET6
			      && (req->ai_flags & AI_V4MAPPED) != 0)
			    {
			      uint32_t *pataddr = (*pat)->addr;
			      (*pat)->family = AF_INET6;
			      pataddr[3] = pataddr[0];
			      pataddr[2] = htonl (0xffff);
			      pataddr[1] = 0;
			      pataddr[0] = 0;
<<<<<<< HEAD
			      pat = &(*pat)->next;
			    }
			  else if ((req->ai_family == AF_UNSPEC
				    || (*pat)->family == req->ai_family))
			    {
			      if ((*pat)->family == AF_INET6)
				got_ipv6 = true;
			      pat = &(*pat)->next;
			    }
			  else if (*pat == at)
			    {
			      if ((*pat)->next != NULL)
				memcpy (*pat, (*pat)->next, sizeof (**pat));
			      else
				{
				  no_data = 1;
				  break;
				}
			    }
			  else
			    *pat = (*pat)->next;
=======
			      pat = &((*pat)->next);
			      no_data = 0;
			    }
			  else if (req->ai_family == AF_UNSPEC
				   || (*pat)->family == req->ai_family)
			    {
			      pat = &((*pat)->next);

			      no_data = 0;
			      if (req->ai_family == AF_INET6)
				got_ipv6 = true;
			    }
			  else
			    *pat = ((*pat)->next);
>>>>>>> 96147940
			}
		    }

		  no_inet6_data = no_data;
		}
	      else
		{
		  nss_gethostbyname3_r fct = NULL;
		  if (req->ai_flags & AI_CANONNAME)
		    /* No need to use this function if we do not look for
		       the canonical name.  The function does not exist in
		       all NSS modules and therefore the lookup would
		       often fail.  */
		    fct = __nss_lookup_function (nip, "gethostbyname3_r");
		  if (fct == NULL)
		    /* We are cheating here.  The gethostbyname2_r
		       function does not have the same interface as
		       gethostbyname3_r but the extra arguments the
		       latter takes are added at the end.  So the
		       gethostbyname2_r code will just ignore them.  */
		    fct = __nss_lookup_function (nip, "gethostbyname2_r");

		  if (fct != NULL)
		    {
		      if (req->ai_family == AF_INET6
			  || req->ai_family == AF_UNSPEC)
			{
			  gethosts (AF_INET6, struct in6_addr);
			  no_inet6_data = no_data;
			  inet6_status = status;
			}
		      if (req->ai_family == AF_INET
			  || req->ai_family == AF_UNSPEC
			  || (req->ai_family == AF_INET6
			      && (req->ai_flags & AI_V4MAPPED)
			      /* Avoid generating the mapped addresses if we
				 know we are not going to need them.  */
			      && ((req->ai_flags & AI_ALL) || !got_ipv6)))
			{
			  gethosts (AF_INET, struct in_addr);

			  if (req->ai_family == AF_INET)
			    {
			      no_inet6_data = no_data;
			      inet6_status = status;
			    }
			}

		      /* If we found one address for AF_INET or AF_INET6,
			 don't continue the search.  */
		      if (inet6_status == NSS_STATUS_SUCCESS
			  || status == NSS_STATUS_SUCCESS)
			{
			  if ((req->ai_flags & AI_CANONNAME) != 0
			      && canon == NULL)
			    {
			      /* If we need the canonical name, get it
				 from the same service as the result.  */
			      nss_getcanonname_r cfct;
			      int herrno;

			      cfct = __nss_lookup_function (nip,
							    "getcanonname_r");
			      if (cfct != NULL)
				{
				  const size_t max_fqdn_len = 256;
				  if ((req->ai_flags & AI_CANONIDN) != 0
				      && __libc_use_alloca (alloca_used
							    + max_fqdn_len))
				    canonbuf = alloca_account (max_fqdn_len,
							       alloca_used);
				  else
				    {
				      canonbuf = malloc (max_fqdn_len);
				      if (canonbuf == NULL)
					{
					  result = -EAI_MEMORY;
					  goto free_and_return;
					}
				      malloc_canonbuf = true;
				    }
				  char *s;

				  if (DL_CALL_FCT (cfct, (at->name ?: name,
							  canonbuf,
							  max_fqdn_len,
							  &s, &rc, &herrno))
				      == NSS_STATUS_SUCCESS)
				    canon = s;
				  else
				    {
				      /* Set to name now to avoid using
					 gethostbyaddr.  */
				      if (malloc_canonbuf)
					{
					  free (canonbuf);
					  malloc_canonbuf = false;
					}
				      canon = name;
				    }
				}
			    }
			  status = NSS_STATUS_SUCCESS;
			}
		      else
			{
			  /* We can have different states for AF_INET and
			     AF_INET6.  Try to find a useful one for both.  */
			  if (inet6_status == NSS_STATUS_TRYAGAIN)
			    status = NSS_STATUS_TRYAGAIN;
			  else if (status == NSS_STATUS_UNAVAIL
				   && inet6_status != NSS_STATUS_UNAVAIL)
			    status = inet6_status;
			}
		    }
		  else
		    status = NSS_STATUS_UNAVAIL;
		}

	      if (nss_next_action (nip, status) == NSS_ACTION_RETURN)
		break;

	      if (nip->next == NULL)
		no_more = -1;
	      else
		nip = nip->next;
	    }

	  _res.options |= old_res_options & RES_USE_INET6;

	  if (no_data != 0 && no_inet6_data != 0)
	    {
	      /* If both requests timed out report this.  */
	      if (no_data == EAI_AGAIN && no_inet6_data == EAI_AGAIN)
		result = -EAI_AGAIN;
	      else
		/* We made requests but they turned out no data.  The name
		   is known, though.  */
		result = GAIH_OKIFUNSPEC | -EAI_NODATA;

	      goto free_and_return;
	    }
	}

    process_list:
      if (at->family == AF_UNSPEC)
	{
	  result = GAIH_OKIFUNSPEC | -EAI_NONAME;
	  goto free_and_return;
	}
    }
  else
    {
      struct gaih_addrtuple *atr;
      atr = at = alloca_account (sizeof (struct gaih_addrtuple), alloca_used);
      memset (at, '\0', sizeof (struct gaih_addrtuple));

      if (req->ai_family == AF_UNSPEC)
	{
	  at->next = __alloca (sizeof (struct gaih_addrtuple));
	  memset (at->next, '\0', sizeof (struct gaih_addrtuple));
	}

      if (req->ai_family == AF_UNSPEC || req->ai_family == AF_INET6)
	{
	  at->family = AF_INET6;
	  if ((req->ai_flags & AI_PASSIVE) == 0)
	    memcpy (at->addr, &in6addr_loopback, sizeof (struct in6_addr));
	  atr = at->next;
	}

      if (req->ai_family == AF_UNSPEC || req->ai_family == AF_INET)
	{
	  atr->family = AF_INET;
	  if ((req->ai_flags & AI_PASSIVE) == 0)
	    atr->addr[0] = htonl (INADDR_LOOPBACK);
	}
    }

  {
    struct gaih_servtuple *st2;
    struct gaih_addrtuple *at2 = at;
    size_t socklen;
    sa_family_t family;

    /*
      buffer is the size of an unformatted IPv6 address in printable format.
     */
    while (at2 != NULL)
      {
	/* Only the first entry gets the canonical name.  */
	if (at2 == at && (req->ai_flags & AI_CANONNAME) != 0)
	  {
	    char *tmpbuf2 = NULL;
	    bool malloc_tmpbuf2 = false;

	    if (canon == NULL)
	      {
		struct hostent *h = NULL;
		int herrno;
		struct hostent th;
		size_t tmpbuf2len = 512;

		do
		  {
		    if (__libc_use_alloca (alloca_used + 2 * tmpbuf2len))
		      tmpbuf2 = extend_alloca_account (tmpbuf2, tmpbuf2len,
						       tmpbuf2len * 2,
						       alloca_used);
		    else
		      {
			char *newp = realloc (malloc_tmpbuf2 ? tmpbuf2 : NULL,
					      2 * tmpbuf2len);
			if (newp == NULL)
			  {
			    if (malloc_tmpbuf2)
			      free (tmpbuf2);
			    result = -EAI_MEMORY;
			    goto free_and_return;
			  }

			tmpbuf2 = newp;
			tmpbuf2len = 2 * tmpbuf2len;
			malloc_tmpbuf2 = true;
		      }

		    rc = __gethostbyaddr_r (at2->addr,
					    ((at2->family == AF_INET6)
					     ? sizeof (struct in6_addr)
					     : sizeof (struct in_addr)),
					    at2->family, &th, tmpbuf2,
					    tmpbuf2len, &h, &herrno);
		  }
		while (rc == ERANGE && herrno == NETDB_INTERNAL);

		if (rc != 0 && herrno == NETDB_INTERNAL)
		  {
		    if (malloc_tmpbuf2)
		      free (tmpbuf2);

		    __set_h_errno (herrno);
		    result = -EAI_SYSTEM;
		    goto free_and_return;
		  }

		if (h != NULL)
		  canon = h->h_name;
		else
		  {
		    assert (orig_name != NULL);
		    /* If the canonical name cannot be determined, use
		       the passed in string.  */
		    canon = orig_name;
		  }
	      }

#ifdef HAVE_LIBIDN
	    if (req->ai_flags & AI_CANONIDN)
	      {
		int idn_flags = 0;
		if (req->ai_flags & AI_IDN_ALLOW_UNASSIGNED)
		  idn_flags |= IDNA_ALLOW_UNASSIGNED;
		if (req->ai_flags & AI_IDN_USE_STD3_ASCII_RULES)
		  idn_flags |= IDNA_USE_STD3_ASCII_RULES;

		char *out;
		int rc = __idna_to_unicode_lzlz (canon, &out, idn_flags);
		if (rc != IDNA_SUCCESS)
		  {
		    if (malloc_tmpbuf2)
		      free (tmpbuf2);

		    if (rc == IDNA_MALLOC_ERROR)
		      result = -EAI_MEMORY;
		    else if (rc == IDNA_DLOPEN_ERROR)
		      result = -EAI_SYSTEM;
		    else
		      result = -EAI_IDN_ENCODE;
		    goto free_and_return;
		  }
		/* In case the output string is the same as the input
		   string no new string has been allocated and we
		   make a copy.  */
		if (out == canon)
		  goto make_copy;
		canon = out;
	      }
	    else
#endif
	      {
#ifdef HAVE_LIBIDN
	      make_copy:
#endif
		if (malloc_canonbuf)
		  /* We already allocated the string using malloc.  */
		  malloc_canonbuf = false;
		else
		  {
		    canon = strdup (canon);
		    if (canon == NULL)
		      {
			if (malloc_tmpbuf2)
			  free (tmpbuf2);

			result = -EAI_MEMORY;
			goto free_and_return;
		      }
		  }
	      }

	    if (malloc_tmpbuf2)
	      free (tmpbuf2);
	  }

	family = at2->family;
	if (family == AF_INET6)
	  {
	    socklen = sizeof (struct sockaddr_in6);

	    /* If we looked up IPv4 mapped address discard them here if
	       the caller isn't interested in all address and we have
	       found at least one IPv6 address.  */
	    if (got_ipv6
		&& (req->ai_flags & (AI_V4MAPPED|AI_ALL)) == AI_V4MAPPED
		&& IN6_IS_ADDR_V4MAPPED (at2->addr))
	      goto ignore;
	  }
	else
	  socklen = sizeof (struct sockaddr_in);

	for (st2 = st; st2 != NULL; st2 = st2->next)
	  {
	    struct addrinfo *ai;
	    ai = *pai = malloc (sizeof (struct addrinfo) + socklen);
	    if (ai == NULL)
	      {
		free ((char *) canon);
		result = -EAI_MEMORY;
		goto free_and_return;
	      }

	    ai->ai_flags = req->ai_flags;
	    ai->ai_family = family;
	    ai->ai_socktype = st2->socktype;
	    ai->ai_protocol = st2->protocol;
	    ai->ai_addrlen = socklen;
	    ai->ai_addr = (void *) (ai + 1);

	    /* We only add the canonical name once.  */
	    ai->ai_canonname = (char *) canon;
	    canon = NULL;

#ifdef _HAVE_SA_LEN
	    ai->ai_addr->sa_len = socklen;
#endif /* _HAVE_SA_LEN */
	    ai->ai_addr->sa_family = family;

	    /* In case of an allocation error the list must be NULL
	       terminated.  */
	    ai->ai_next = NULL;

	    if (family == AF_INET6)
	      {
		struct sockaddr_in6 *sin6p =
		  (struct sockaddr_in6 *) ai->ai_addr;

		sin6p->sin6_port = st2->port;
		sin6p->sin6_flowinfo = 0;
		memcpy (&sin6p->sin6_addr,
			at2->addr, sizeof (struct in6_addr));
		sin6p->sin6_scope_id = at2->scopeid;
	      }
	    else
	      {
		struct sockaddr_in *sinp =
		  (struct sockaddr_in *) ai->ai_addr;
		sinp->sin_port = st2->port;
		memcpy (&sinp->sin_addr,
			at2->addr, sizeof (struct in_addr));
		memset (sinp->sin_zero, '\0', sizeof (sinp->sin_zero));
	      }

	    pai = &(ai->ai_next);
	  }

	++*naddrs;

      ignore:
	at2 = at2->next;
      }
  }

 free_and_return:
  if (malloc_name)
    free ((char *) name);
  if (malloc_addrmem)
    free (addrmem);
  if (malloc_canonbuf)
    free (canonbuf);
  if (malloc_tmpbuf)
    free (tmpbuf);

  return result;
}


struct sort_result
{
  struct addrinfo *dest_addr;
  /* Using sockaddr_storage is for now overkill.  We only support IPv4
     and IPv6 so far.  If this changes at some point we can adjust the
     type here.  */
  struct sockaddr_in6 source_addr;
  uint8_t source_addr_len;
  bool got_source_addr;
  uint8_t source_addr_flags;
  uint8_t prefixlen;
  uint32_t index;
  int32_t native;
};

struct sort_result_combo
{
  struct sort_result *results;
  int nresults;
};


#if __BYTE_ORDER == __BIG_ENDIAN
# define htonl_c(n) n
#else
# define htonl_c(n) __bswap_constant_32 (n)
#endif

static const struct scopeentry
{
  union
  {
    char addr[4];
    uint32_t addr32;
  };
  uint32_t netmask;
  int32_t scope;
} default_scopes[] =
  {
    /* Link-local addresses: scope 2.  */
    { { { 169, 254, 0, 0 } }, htonl_c (0xffff0000), 2 },
    { { { 127, 0, 0, 0 } }, htonl_c (0xff000000), 2 },
#if 0
    /* Site-local addresses: scope 5.  */
    { { { 10, 0, 0, 0 } }, htonl_c (0xff000000), 5 },
    { { { 172, 16, 0, 0 } }, htonl_c (0xfff00000), 5 },
    { { { 192, 168, 0, 0 } }, htonl_c (0xffff0000), 5 },
#endif
    /* Default: scope 14.  */
    { { { 0, 0, 0, 0 } }, htonl_c (0x00000000), 14 }
  };

/* The label table.  */
static const struct scopeentry *scopes;


static int
get_scope (const struct sockaddr_in6 *in6)
{
  int scope;
  if (in6->sin6_family == PF_INET6)
    {
      if (! IN6_IS_ADDR_MULTICAST (&in6->sin6_addr))
	{
	  if (IN6_IS_ADDR_LINKLOCAL (&in6->sin6_addr)
	      /* RFC 4291 2.5.3 says that the loopback address is to be
		 treated like a link-local address.  */
	      || IN6_IS_ADDR_LOOPBACK (&in6->sin6_addr))
	    scope = 2;
	  else if (IN6_IS_ADDR_SITELOCAL (&in6->sin6_addr))
	    scope = 5;
	  else
	    /* XXX Is this the correct default behavior?  */
	    scope = 14;
	}
      else
	scope = in6->sin6_addr.s6_addr[1] & 0xf;
    }
  else if (in6->sin6_family == PF_INET)
    {
      const struct sockaddr_in *in = (const struct sockaddr_in *) in6;

      size_t cnt = 0;
      while (1)
	{
	  if ((in->sin_addr.s_addr & scopes[cnt].netmask)
	      == scopes[cnt].addr32)
	    return scopes[cnt].scope;

	  ++cnt;
	}
      /* NOTREACHED */
    }
  else
    /* XXX What is a good default?  */
    scope = 15;

  return scope;
}


struct prefixentry
{
  struct in6_addr prefix;
  unsigned int bits;
  int val;
};


/* The label table.  */
static const struct prefixentry *labels;

/* Default labels.  */
static const struct prefixentry default_labels[] =
  {
    /* See RFC 3484 for the details.  */
    { { .__in6_u
	= { .__u6_addr8 = { 0x00, 0x00, 0x00, 0x00, 0x00, 0x00, 0x00, 0x00,
			    0x00, 0x00, 0x00, 0x00, 0x00, 0x00, 0x00, 0x01 } }
      }, 128, 0 },
    { { .__in6_u
	= { .__u6_addr8 = { 0x20, 0x02, 0x00, 0x00, 0x00, 0x00, 0x00, 0x00,
			    0x00, 0x00, 0x00, 0x00, 0x00, 0x00, 0x00, 0x00 } }
      }, 16, 2 },
    { { .__in6_u
	= { .__u6_addr8 = { 0x00, 0x00, 0x00, 0x00, 0x00, 0x00, 0x00, 0x00,
			    0x00, 0x00, 0x00, 0x00, 0x00, 0x00, 0x00, 0x00 } }
      }, 96, 3 },
    { { .__in6_u
	= { .__u6_addr8 = { 0x00, 0x00, 0x00, 0x00, 0x00, 0x00, 0x00, 0x00,
			    0x00, 0x00, 0xff, 0xff, 0x00, 0x00, 0x00, 0x00 } }
      }, 96, 4 },
    /* The next two entries differ from RFC 3484.  We need to treat
       IPv6 site-local addresses special because they are never NATed,
       unlike site-locale IPv4 addresses.  If this would not happen, on
       machines which have only IPv4 and IPv6 site-local addresses, the
       sorting would prefer the IPv6 site-local addresses, causing
       unnecessary delays when trying to connect to a global IPv6 address
       through a site-local IPv6 address.  */
    { { .__in6_u
	= { .__u6_addr8 = { 0xfe, 0xc0, 0x00, 0x00, 0x00, 0x00, 0x00, 0x00,
			    0x00, 0x00, 0x00, 0x00, 0x00, 0x00, 0x00, 0x00 } }
      }, 10, 5 },
    { { .__in6_u
	= { .__u6_addr8 = { 0xfc, 0x00, 0x00, 0x00, 0x00, 0x00, 0x00, 0x00,
			    0x00, 0x00, 0x00, 0x00, 0x00, 0x00, 0x00, 0x00 } }
      }, 7, 6 },
    /* Additional rule for Teredo tunnels.  */
    { { .__in6_u
	= { .__u6_addr8 = { 0x20, 0x01, 0x00, 0x00, 0x00, 0x00, 0x00, 0x00,
			    0x00, 0x00, 0x00, 0x00, 0x00, 0x00, 0x00, 0x00 } }
      }, 32, 7 },
    { { .__in6_u
	= { .__u6_addr8 = { 0x00, 0x00, 0x00, 0x00, 0x00, 0x00, 0x00, 0x00,
			    0x00, 0x00, 0x00, 0x00, 0x00, 0x00, 0x00, 0x00 } }
      }, 0, 1 }
  };


/* The precedence table.  */
static const struct prefixentry *precedence;

/* The default precedences.  */
static const struct prefixentry default_precedence[] =
  {
    /* See RFC 3484 for the details.  */
    { { .__in6_u
	= { .__u6_addr8 = { 0x00, 0x00, 0x00, 0x00, 0x00, 0x00, 0x00, 0x00,
			    0x00, 0x00, 0x00, 0x00, 0x00, 0x00, 0x00, 0x01 } }
      }, 128, 50 },
    { { .__in6_u
	= { .__u6_addr8 = { 0x20, 0x02, 0x00, 0x00, 0x00, 0x00, 0x00, 0x00,
			    0x00, 0x00, 0x00, 0x00, 0x00, 0x00, 0x00, 0x00 } }
      }, 16, 30 },
    { { .__in6_u
	= { .__u6_addr8 = { 0x00, 0x00, 0x00, 0x00, 0x00, 0x00, 0x00, 0x00,
			  0x00, 0x00, 0x00, 0x00, 0x00, 0x00, 0x00, 0x00 } }
      }, 96, 20 },
    { { .__in6_u
	= { .__u6_addr8 = { 0x00, 0x00, 0x00, 0x00, 0x00, 0x00, 0x00, 0x00,
			    0x00, 0x00, 0xff, 0xff, 0x00, 0x00, 0x00, 0x00 } }
      }, 96, 10 },
    { { .__in6_u
	= { .__u6_addr8 = { 0x00, 0x00, 0x00, 0x00, 0x00, 0x00, 0x00, 0x00,
			    0x00, 0x00, 0x00, 0x00, 0x00, 0x00, 0x00, 0x00 } }
      }, 0, 40 }
  };


static int
match_prefix (const struct sockaddr_in6 *in6,
	      const struct prefixentry *list, int default_val)
{
  int idx;
  struct sockaddr_in6 in6_mem;

  if (in6->sin6_family == PF_INET)
    {
      const struct sockaddr_in *in = (const struct sockaddr_in *) in6;

      /* Construct a V4-to-6 mapped address.  */
      in6_mem.sin6_family = PF_INET6;
      in6_mem.sin6_port = in->sin_port;
      in6_mem.sin6_flowinfo = 0;
      memset (&in6_mem.sin6_addr, '\0', sizeof (in6_mem.sin6_addr));
      in6_mem.sin6_addr.s6_addr16[5] = 0xffff;
      in6_mem.sin6_addr.s6_addr32[3] = in->sin_addr.s_addr;
      in6_mem.sin6_scope_id = 0;

      in6 = &in6_mem;
    }
  else if (in6->sin6_family != PF_INET6)
    return default_val;

  for (idx = 0; ; ++idx)
    {
      unsigned int bits = list[idx].bits;
      const uint8_t *mask = list[idx].prefix.s6_addr;
      const uint8_t *val = in6->sin6_addr.s6_addr;

      while (bits >= 8)
	{
	  if (*mask != *val)
	    break;

	  ++mask;
	  ++val;
	  bits -= 8;
	}

      if (bits < 8)
	{
	  if ((*mask & (0xff00 >> bits)) == (*val & (0xff00 >> bits)))
	    /* Match!  */
	    break;
	}
    }

  return list[idx].val;
}


static int
get_label (const struct sockaddr_in6 *in6)
{
  /* XXX What is a good default value?  */
  return match_prefix (in6, labels, INT_MAX);
}


static int
get_precedence (const struct sockaddr_in6 *in6)
{
  /* XXX What is a good default value?  */
  return match_prefix (in6, precedence, 0);
}


/* Find last bit set in a word.  */
static int
fls (uint32_t a)
{
  uint32_t mask;
  int n;
  for (n = 0, mask = 1 << 31; n < 32; mask >>= 1, ++n)
    if ((a & mask) != 0)
      break;
  return n;
}


static int
rfc3484_sort (const void *p1, const void *p2, void *arg)
{
  const size_t idx1 = *(const size_t *) p1;
  const size_t idx2 = *(const size_t *) p2;
  struct sort_result_combo *src = (struct sort_result_combo *) arg;
  struct sort_result *a1 = &src->results[idx1];
  struct sort_result *a2 = &src->results[idx2];

  /* Rule 1: Avoid unusable destinations.
     We have the got_source_addr flag set if the destination is reachable.  */
  if (a1->got_source_addr && ! a2->got_source_addr)
    return -1;
  if (! a1->got_source_addr && a2->got_source_addr)
    return 1;


  /* Rule 2: Prefer matching scope.  Only interesting if both
     destination addresses are IPv6.  */
  int a1_dst_scope
    = get_scope ((struct sockaddr_in6 *) a1->dest_addr->ai_addr);

  int a2_dst_scope
    = get_scope ((struct sockaddr_in6 *) a2->dest_addr->ai_addr);

  if (a1->got_source_addr)
    {
      int a1_src_scope = get_scope (&a1->source_addr);
      int a2_src_scope = get_scope (&a2->source_addr);

      if (a1_dst_scope == a1_src_scope && a2_dst_scope != a2_src_scope)
	return -1;
      if (a1_dst_scope != a1_src_scope && a2_dst_scope == a2_src_scope)
	return 1;
    }


  /* Rule 3: Avoid deprecated addresses.  */
  if (a1->got_source_addr)
    {
      if (!(a1->source_addr_flags & in6ai_deprecated)
	  && (a2->source_addr_flags & in6ai_deprecated))
	return -1;
      if ((a1->source_addr_flags & in6ai_deprecated)
	  && !(a2->source_addr_flags & in6ai_deprecated))
	return 1;
    }

  /* Rule 4: Prefer home addresses.  */
  if (a1->got_source_addr)
    {
      if (!(a1->source_addr_flags & in6ai_homeaddress)
	  && (a2->source_addr_flags & in6ai_homeaddress))
	return 1;
      if ((a1->source_addr_flags & in6ai_homeaddress)
	  && !(a2->source_addr_flags & in6ai_homeaddress))
	return -1;
    }

  /* Rule 5: Prefer matching label.  */
  if (a1->got_source_addr)
    {
      int a1_dst_label
	= get_label ((struct sockaddr_in6 *) a1->dest_addr->ai_addr);
      int a1_src_label = get_label (&a1->source_addr);

      int a2_dst_label
	= get_label ((struct sockaddr_in6 *) a2->dest_addr->ai_addr);
      int a2_src_label = get_label (&a2->source_addr);

      if (a1_dst_label == a1_src_label && a2_dst_label != a2_src_label)
	return -1;
      if (a1_dst_label != a1_src_label && a2_dst_label == a2_src_label)
	return 1;
    }


  /* Rule 6: Prefer higher precedence.  */
  int a1_prec
    = get_precedence ((struct sockaddr_in6 *) a1->dest_addr->ai_addr);
  int a2_prec
    = get_precedence ((struct sockaddr_in6 *) a2->dest_addr->ai_addr);

  if (a1_prec > a2_prec)
    return -1;
  if (a1_prec < a2_prec)
    return 1;


  /* Rule 7: Prefer native transport.  */
  if (a1->got_source_addr)
    {
      /* The same interface index means the same interface which means
	 there is no difference in transport.  This should catch many
	 (most?) cases.  */
      if (a1->index != a2->index)
	{
	  int a1_native = a1->native;
	  int a2_native = a2->native;

	  if (a1_native == -1 || a2_native == -1)
	    {
	      uint32_t a1_index;
	      if (a1_native == -1)
		{
		  /* If we do not have the information use 'native' as
		     the default.  */
		  a1_native = 0;
		  a1_index = a1->index;
		}
	      else
		a1_index = 0xffffffffu;

	      uint32_t a2_index;
	      if (a2_native == -1)
		{
		  /* If we do not have the information use 'native' as
		     the default.  */
		  a2_native = 0;
		  a2_index = a2->index;
		}
	      else
		a2_index = 0xffffffffu;

	      __check_native (a1_index, &a1_native, a2_index, &a2_native);

	      /* Fill in the results in all the records.  */
	      for (int i = 0; i < src->nresults; ++i)
		if (src->results[i].index == a1_index)
		  {
		    assert (src->results[i].native == -1
			    || src->results[i].native == a1_native);
		    src->results[i].native = a1_native;
		  }
		else if (src->results[i].index == a2_index)
		  {
		    assert (src->results[i].native == -1
			    || src->results[i].native == a2_native);
		    src->results[i].native = a2_native;
		  }
	    }

	  if (a1_native && !a2_native)
	    return -1;
	  if (!a1_native && a2_native)
	    return 1;
	}
    }


  /* Rule 8: Prefer smaller scope.  */
  if (a1_dst_scope < a2_dst_scope)
    return -1;
  if (a1_dst_scope > a2_dst_scope)
    return 1;


  /* Rule 9: Use longest matching prefix.  */
  if (a1->got_source_addr
      && a1->dest_addr->ai_family == a2->dest_addr->ai_family)
    {
      int bit1 = 0;
      int bit2 = 0;

      if (a1->dest_addr->ai_family == PF_INET)
	{
	  assert (a1->source_addr.sin6_family == PF_INET);
	  assert (a2->source_addr.sin6_family == PF_INET);

	  /* Outside of subnets, as defined by the network masks,
	     common address prefixes for IPv4 addresses make no sense.
	     So, define a non-zero value only if source and
	     destination address are on the same subnet.  */
	  struct sockaddr_in *in1_dst
	    = (struct sockaddr_in *) a1->dest_addr->ai_addr;
	  in_addr_t in1_dst_addr = ntohl (in1_dst->sin_addr.s_addr);
	  struct sockaddr_in *in1_src
	    = (struct sockaddr_in *) &a1->source_addr;
	  in_addr_t in1_src_addr = ntohl (in1_src->sin_addr.s_addr);
	  in_addr_t netmask1 = 0xffffffffu << (32 - a1->prefixlen);

	  if ((in1_src_addr & netmask1) == (in1_dst_addr & netmask1))
	    bit1 = fls (in1_dst_addr ^ in1_src_addr);

	  struct sockaddr_in *in2_dst
	    = (struct sockaddr_in *) a2->dest_addr->ai_addr;
	  in_addr_t in2_dst_addr = ntohl (in2_dst->sin_addr.s_addr);
	  struct sockaddr_in *in2_src
	    = (struct sockaddr_in *) &a2->source_addr;
	  in_addr_t in2_src_addr = ntohl (in2_src->sin_addr.s_addr);
	  in_addr_t netmask2 = 0xffffffffu << (32 - a2->prefixlen);

	  if ((in2_src_addr & netmask2) == (in2_dst_addr & netmask2))
	    bit2 = fls (in2_dst_addr ^ in2_src_addr);
	}
      else if (a1->dest_addr->ai_family == PF_INET6)
	{
	  assert (a1->source_addr.sin6_family == PF_INET6);
	  assert (a2->source_addr.sin6_family == PF_INET6);

	  struct sockaddr_in6 *in1_dst;
	  struct sockaddr_in6 *in1_src;
	  struct sockaddr_in6 *in2_dst;
	  struct sockaddr_in6 *in2_src;

	  in1_dst = (struct sockaddr_in6 *) a1->dest_addr->ai_addr;
	  in1_src = (struct sockaddr_in6 *) &a1->source_addr;
	  in2_dst = (struct sockaddr_in6 *) a2->dest_addr->ai_addr;
	  in2_src = (struct sockaddr_in6 *) &a2->source_addr;

	  int i;
	  for (i = 0; i < 4; ++i)
	    if (in1_dst->sin6_addr.s6_addr32[i]
		!= in1_src->sin6_addr.s6_addr32[i]
		|| (in2_dst->sin6_addr.s6_addr32[i]
		    != in2_src->sin6_addr.s6_addr32[i]))
	      break;

	  if (i < 4)
	    {
	      bit1 = fls (ntohl (in1_dst->sin6_addr.s6_addr32[i]
				 ^ in1_src->sin6_addr.s6_addr32[i]));
	      bit2 = fls (ntohl (in2_dst->sin6_addr.s6_addr32[i]
				 ^ in2_src->sin6_addr.s6_addr32[i]));
	    }
	}

      if (bit1 > bit2)
	return -1;
      if (bit1 < bit2)
	return 1;
    }


  /* Rule 10: Otherwise, leave the order unchanged.  To ensure this
     compare with the value indicating the order in which the entries
     have been received from the services.  NB: no two entries can have
     the same order so the test will never return zero.  */
  return idx1 < idx2 ? -1 : 1;
}


static int
in6aicmp (const void *p1, const void *p2)
{
  struct in6addrinfo *a1 = (struct in6addrinfo *) p1;
  struct in6addrinfo *a2 = (struct in6addrinfo *) p2;

  return memcmp (a1->addr, a2->addr, sizeof (a1->addr));
}


/* Name of the config file for RFC 3484 sorting (for now).  */
#define GAICONF_FNAME "/etc/gai.conf"


/* Non-zero if we are supposed to reload the config file automatically
   whenever it changed.  */
static int gaiconf_reload_flag;

/* Non-zero if gaiconf_reload_flag was ever set to true.  */
static int gaiconf_reload_flag_ever_set;

/* Last modification time.  */
static struct timespec gaiconf_mtime;


libc_freeres_fn(fini)
{
  if (labels != default_labels)
    {
      const struct prefixentry *old = labels;
      labels = default_labels;
      free ((void *) old);
    }

  if (precedence != default_precedence)
    {
      const struct prefixentry *old = precedence;
      precedence = default_precedence;
      free ((void *) old);
    }

  if (scopes != default_scopes)
    {
      const struct scopeentry *old = scopes;
      scopes = default_scopes;
      free ((void *) old);
    }
}


struct prefixlist
{
  struct prefixentry entry;
  struct prefixlist *next;
};


struct scopelist
{
  struct scopeentry entry;
  struct scopelist *next;
};


static void
free_prefixlist (struct prefixlist *list)
{
  while (list != NULL)
    {
      struct prefixlist *oldp = list;
      list = list->next;
      free (oldp);
    }
}


static void
free_scopelist (struct scopelist *list)
{
  while (list != NULL)
    {
      struct scopelist *oldp = list;
      list = list->next;
      free (oldp);
    }
}


static int
prefixcmp (const void *p1, const void *p2)
{
  const struct prefixentry *e1 = (const struct prefixentry *) p1;
  const struct prefixentry *e2 = (const struct prefixentry *) p2;

  if (e1->bits < e2->bits)
    return 1;
  if (e1->bits == e2->bits)
    return 0;
  return -1;
}


static int
scopecmp (const void *p1, const void *p2)
{
  const struct scopeentry *e1 = (const struct scopeentry *) p1;
  const struct scopeentry *e2 = (const struct scopeentry *) p2;

  if (e1->netmask > e2->netmask)
    return -1;
  if (e1->netmask == e2->netmask)
    return 0;
  return 1;
}


static void
gaiconf_init (void)
{
  struct prefixlist *labellist = NULL;
  size_t nlabellist = 0;
  bool labellist_nullbits = false;
  struct prefixlist *precedencelist = NULL;
  size_t nprecedencelist = 0;
  bool precedencelist_nullbits = false;
  struct scopelist *scopelist =  NULL;
  size_t nscopelist = 0;
  bool scopelist_nullbits = false;

  FILE *fp = fopen (GAICONF_FNAME, "rc");
  if (fp != NULL)
    {
      struct stat64 st;
      if (__fxstat64 (_STAT_VER, fileno (fp), &st) != 0)
	{
	  fclose (fp);
	  goto no_file;
	}

      char *line = NULL;
      size_t linelen = 0;

      __fsetlocking (fp, FSETLOCKING_BYCALLER);

      while (!feof_unlocked (fp))
	{
	  ssize_t n = __getline (&line, &linelen, fp);
	  if (n <= 0)
	    break;

	  /* Handle comments.  No escaping possible so this is easy.  */
	  char *cp = strchr (line, '#');
	  if (cp != NULL)
	    *cp = '\0';

	  cp = line;
	  while (isspace (*cp))
	    ++cp;

	  char *cmd = cp;
	  while (*cp != '\0' && !isspace (*cp))
	    ++cp;
	  size_t cmdlen = cp - cmd;

	  if (*cp != '\0')
	    *cp++ = '\0';
	  while (isspace (*cp))
	    ++cp;

	  char *val1 = cp;
	  while (*cp != '\0' && !isspace (*cp))
	    ++cp;
	  size_t val1len = cp - cmd;

	  /* We always need at least two values.  */
	  if (val1len == 0)
	    continue;

	  if (*cp != '\0')
	    *cp++ = '\0';
	  while (isspace (*cp))
	    ++cp;

	  char *val2 = cp;
	  while (*cp != '\0' && !isspace (*cp))
	    ++cp;

	  /*  Ignore the rest of the line.  */
	  *cp = '\0';

	  struct prefixlist **listp;
	  size_t *lenp;
	  bool *nullbitsp;
	  switch (cmdlen)
	    {
	    case 5:
	      if (strcmp (cmd, "label") == 0)
		{
		  struct in6_addr prefix;
		  unsigned long int bits;
		  unsigned long int val;
		  char *endp;

		  listp = &labellist;
		  lenp = &nlabellist;
		  nullbitsp = &labellist_nullbits;

		new_elem:
		  bits = 128;
		  __set_errno (0);
		  cp = strchr (val1, '/');
		  if (cp != NULL)
		    *cp++ = '\0';
		  if (inet_pton (AF_INET6, val1, &prefix)
		      && (cp == NULL
			  || (bits = strtoul (cp, &endp, 10)) != ULONG_MAX
			  || errno != ERANGE)
		      && *endp == '\0'
		      && bits <= 128
		      && ((val = strtoul (val2, &endp, 10)) != ULONG_MAX
			  || errno != ERANGE)
		      && *endp == '\0'
		      && val <= INT_MAX)
		    {
		      struct prefixlist *newp = malloc (sizeof (*newp));
		      if (newp == NULL)
			{
			  free (line);
			  fclose (fp);
			  goto no_file;
			}

		      memcpy (&newp->entry.prefix, &prefix, sizeof (prefix));
		      newp->entry.bits = bits;
		      newp->entry.val = val;
		      newp->next = *listp;
		      *listp = newp;
		      ++*lenp;
		      *nullbitsp |= bits == 0;
		    }
		}
	      break;

	    case 6:
	      if (strcmp (cmd, "reload") == 0)
		{
		  gaiconf_reload_flag = strcmp (val1, "yes") == 0;
		  if (gaiconf_reload_flag)
		    gaiconf_reload_flag_ever_set = 1;
		}
	      break;

	    case 7:
	      if (strcmp (cmd, "scopev4") == 0)
		{
		  struct in6_addr prefix;
		  unsigned long int bits;
		  unsigned long int val;
		  char *endp;

		  bits = 32;
		  __set_errno (0);
		  cp = strchr (val1, '/');
		  if (cp != NULL)
		    *cp++ = '\0';
		  if (inet_pton (AF_INET6, val1, &prefix))
		    {
		      bits = 128;
		      if (IN6_IS_ADDR_V4MAPPED (&prefix)
			  && (cp == NULL
			      || (bits = strtoul (cp, &endp, 10)) != ULONG_MAX
			      || errno != ERANGE)
			  && *endp == '\0'
			  && bits >= 96
			  && bits <= 128
			  && ((val = strtoul (val2, &endp, 10)) != ULONG_MAX
			      || errno != ERANGE)
			  && *endp == '\0'
			  && val <= INT_MAX)
			{
			  struct scopelist *newp;
			new_scope:
			  newp = malloc (sizeof (*newp));
			  if (newp == NULL)
			    {
			      free (line);
			      fclose (fp);
			      goto no_file;
			    }

			  newp->entry.netmask = htonl (bits != 96
						       ? (0xffffffff
							  << (128 - bits))
						       : 0);
			  newp->entry.addr32 = (prefix.s6_addr32[3]
						& newp->entry.netmask);
			  newp->entry.scope = val;
			  newp->next = scopelist;
			  scopelist = newp;
			  ++nscopelist;
			  scopelist_nullbits |= bits == 96;
			}
		    }
		  else if (inet_pton (AF_INET, val1, &prefix.s6_addr32[3])
			   && (cp == NULL
			       || (bits = strtoul (cp, &endp, 10)) != ULONG_MAX
			       || errno != ERANGE)
			   && *endp == '\0'
			   && bits <= 32
			   && ((val = strtoul (val2, &endp, 10)) != ULONG_MAX
			       || errno != ERANGE)
			   && *endp == '\0'
			   && val <= INT_MAX)
		    {
		      bits += 96;
		      goto new_scope;
		    }
		}
	      break;

	    case 10:
	      if (strcmp (cmd, "precedence") == 0)
		{
		  listp = &precedencelist;
		  lenp = &nprecedencelist;
		  nullbitsp = &precedencelist_nullbits;
		  goto new_elem;
		}
	      break;
	    }
	}

      free (line);

      fclose (fp);

      /* Create the array for the labels.  */
      struct prefixentry *new_labels;
      if (nlabellist > 0)
	{
	  if (!labellist_nullbits)
	    ++nlabellist;
	  new_labels = malloc (nlabellist * sizeof (*new_labels));
	  if (new_labels == NULL)
	    goto no_file;

	  int i = nlabellist;
	  if (!labellist_nullbits)
	    {
	      --i;
	      memset (&new_labels[i].prefix, '\0', sizeof (struct in6_addr));
	      new_labels[i].bits = 0;
	      new_labels[i].val = 1;
	    }

	  struct prefixlist *l = labellist;
	  while (i-- > 0)
	    {
	      new_labels[i] = l->entry;
	      l = l->next;
	    }
	  free_prefixlist (labellist);

	  /* Sort the entries so that the most specific ones are at
	     the beginning.  */
	  qsort (new_labels, nlabellist, sizeof (*new_labels), prefixcmp);
	}
      else
	new_labels = (struct prefixentry *) default_labels;

      struct prefixentry *new_precedence;
      if (nprecedencelist > 0)
	{
	  if (!precedencelist_nullbits)
	    ++nprecedencelist;
	  new_precedence = malloc (nprecedencelist * sizeof (*new_precedence));
	  if (new_precedence == NULL)
	    {
	      if (new_labels != default_labels)
		free (new_labels);
	      goto no_file;
	    }

	  int i = nprecedencelist;
	  if (!precedencelist_nullbits)
	    {
	      --i;
	      memset (&new_precedence[i].prefix, '\0',
		      sizeof (struct in6_addr));
	      new_precedence[i].bits = 0;
	      new_precedence[i].val = 40;
	    }

	  struct prefixlist *l = precedencelist;
	  while (i-- > 0)
	    {
	      new_precedence[i] = l->entry;
	      l = l->next;
	    }
	  free_prefixlist (precedencelist);

	  /* Sort the entries so that the most specific ones are at
	     the beginning.  */
	  qsort (new_precedence, nprecedencelist, sizeof (*new_precedence),
		 prefixcmp);
	}
      else
	new_precedence = (struct prefixentry *) default_precedence;

      struct scopeentry *new_scopes;
      if (nscopelist > 0)
	{
	  if (!scopelist_nullbits)
	    ++nscopelist;
	  new_scopes = malloc (nscopelist * sizeof (*new_scopes));
	  if (new_scopes == NULL)
	    {
	      if (new_labels != default_labels)
		free (new_labels);
	      if (new_precedence != default_precedence)
		free (new_precedence);
	      goto no_file;
	    }

	  int i = nscopelist;
	  if (!scopelist_nullbits)
	    {
	      --i;
	      new_scopes[i].addr32 = 0;
	      new_scopes[i].netmask = 0;
	      new_scopes[i].scope = 14;
	    }

	  struct scopelist *l = scopelist;
	  while (i-- > 0)
	    {
	      new_scopes[i] = l->entry;
	      l = l->next;
	    }
	  free_scopelist (scopelist);

	  /* Sort the entries so that the most specific ones are at
	     the beginning.  */
	  qsort (new_scopes, nscopelist, sizeof (*new_scopes),
		 scopecmp);
	}
      else
	new_scopes = (struct scopeentry *) default_scopes;

      /* Now we are ready to replace the values.  */
      const struct prefixentry *old = labels;
      labels = new_labels;
      if (old != default_labels)
	free ((void *) old);

      old = precedence;
      precedence = new_precedence;
      if (old != default_precedence)
	free ((void *) old);

      const struct scopeentry *oldscope = scopes;
      scopes = new_scopes;
      if (oldscope != default_scopes)
	free ((void *) oldscope);

      gaiconf_mtime = st.st_mtim;
    }
  else
    {
    no_file:
      free_prefixlist (labellist);
      free_prefixlist (precedencelist);
      free_scopelist (scopelist);

      /* If we previously read the file but it is gone now, free the
	 old data and use the builtin one.  Leave the reload flag
	 alone.  */
      fini ();
    }
}


static void
gaiconf_reload (void)
{
  struct stat64 st;
  if (__xstat64 (_STAT_VER, GAICONF_FNAME, &st) != 0
      || memcmp (&st.st_mtim, &gaiconf_mtime, sizeof (gaiconf_mtime)) != 0)
    gaiconf_init ();
}


int
getaddrinfo (const char *name, const char *service,
	     const struct addrinfo *hints, struct addrinfo **pai)
{
  int i = 0, last_i = 0;
  int nresults = 0;
  struct addrinfo *p = NULL;
  struct gaih_service gaih_service, *pservice;
  struct addrinfo local_hints;

  if (name != NULL && name[0] == '*' && name[1] == 0)
    name = NULL;

  if (service != NULL && service[0] == '*' && service[1] == 0)
    service = NULL;

  if (name == NULL && service == NULL)
    return EAI_NONAME;

  if (hints == NULL)
    hints = &default_hints;

  if (hints->ai_flags
      & ~(AI_PASSIVE|AI_CANONNAME|AI_NUMERICHOST|AI_ADDRCONFIG|AI_V4MAPPED
#ifdef HAVE_LIBIDN
	  |AI_IDN|AI_CANONIDN|AI_IDN_ALLOW_UNASSIGNED
	  |AI_IDN_USE_STD3_ASCII_RULES
#endif
	  |AI_NUMERICSERV|AI_ALL))
    return EAI_BADFLAGS;

  if ((hints->ai_flags & AI_CANONNAME) && name == NULL)
    return EAI_BADFLAGS;

  struct in6addrinfo *in6ai = NULL;
  size_t in6ailen = 0;
  bool seen_ipv4 = false;
  bool seen_ipv6 = false;
  /* We might need information about what interfaces are available.
     Also determine whether we have IPv4 or IPv6 interfaces or both.  We
     cannot cache the results since new interfaces could be added at
     any time.  */
  __check_pf (&seen_ipv4, &seen_ipv6, &in6ai, &in6ailen);

  if (hints->ai_flags & AI_ADDRCONFIG)
    {
      /* Now make a decision on what we return, if anything.  */
      if (hints->ai_family == PF_UNSPEC && (seen_ipv4 || seen_ipv6))
	{
	  /* If we haven't seen both IPv4 and IPv6 interfaces we can
	     narrow down the search.  */
	  if ((! seen_ipv4 || ! seen_ipv6) && (seen_ipv4 || seen_ipv6))
	    {
	      local_hints = *hints;
	      local_hints.ai_family = seen_ipv4 ? PF_INET : PF_INET6;
	      hints = &local_hints;
	    }
	}
      else if ((hints->ai_family == PF_INET && ! seen_ipv4)
	       || (hints->ai_family == PF_INET6 && ! seen_ipv6))
	{
	  /* We cannot possibly return a valid answer.  */
	  free (in6ai);
	  return EAI_NONAME;
	}
    }

  if (service && service[0])
    {
      char *c;
      gaih_service.name = service;
      gaih_service.num = strtoul (gaih_service.name, &c, 10);
      if (*c != '\0')
	{
	  if (hints->ai_flags & AI_NUMERICSERV)
	    {
	      free (in6ai);
	      return EAI_NONAME;
	    }

	  gaih_service.num = -1;
	}

      pservice = &gaih_service;
    }
  else
    pservice = NULL;

  struct addrinfo **end = &p;

  unsigned int naddrs = 0;
  if (hints->ai_family == AF_UNSPEC || hints->ai_family == AF_INET
      || hints->ai_family == AF_INET6)
    {
      last_i = gaih_inet (name, pservice, hints, end, &naddrs);
      if (last_i != 0)
	{
	  freeaddrinfo (p);
	  free (in6ai);

	  return -(last_i & GAIH_EAI);
	}
      while (*end)
	{
	  end = &((*end)->ai_next);
	  ++nresults;
	}
    }
  else
    {
      free (in6ai);
      return EAI_FAMILY;
    }

  if (naddrs > 1)
    {
      /* Read the config file.  */
      __libc_once_define (static, once);
      __typeof (once) old_once = once;
      __libc_once (once, gaiconf_init);
      /* Sort results according to RFC 3484.  */
      struct sort_result results[nresults];
      size_t order[nresults];
      struct addrinfo *q;
      struct addrinfo *last = NULL;
      char *canonname = NULL;

      /* If we have information about deprecated and temporary addresses
	 sort the array now.  */
      if (in6ai != NULL)
	qsort (in6ai, in6ailen, sizeof (*in6ai), in6aicmp);

      int fd = -1;
      int af = AF_UNSPEC;

      for (i = 0, q = p; q != NULL; ++i, last = q, q = q->ai_next)
	{
	  results[i].dest_addr = q;
	  results[i].native = -1;
	  order[i] = i;

	  /* If we just looked up the address for a different
	     protocol, reuse the result.  */
	  if (last != NULL && last->ai_addrlen == q->ai_addrlen
	      && memcmp (last->ai_addr, q->ai_addr, q->ai_addrlen) == 0)
	    {
	      memcpy (&results[i].source_addr, &results[i - 1].source_addr,
		      results[i - 1].source_addr_len);
	      results[i].source_addr_len = results[i - 1].source_addr_len;
	      results[i].got_source_addr = results[i - 1].got_source_addr;
	      results[i].source_addr_flags = results[i - 1].source_addr_flags;
	      results[i].prefixlen = results[i - 1].prefixlen;
	      results[i].index = results[i - 1].index;
	    }
	  else
	    {
	      results[i].got_source_addr = false;
	      results[i].source_addr_flags = 0;
	      results[i].prefixlen = 0;
	      results[i].index = 0xffffffffu;

	      /* We overwrite the type with SOCK_DGRAM since we do not
		 want connect() to connect to the other side.  If we
		 cannot determine the source address remember this
		 fact.  */
	      if (fd == -1 || (af == AF_INET && q->ai_family == AF_INET6))
		{
		  if (fd != -1)
		  close_retry:
		    close_not_cancel_no_status (fd);
		  af = q->ai_family;
		  fd = __socket (af, SOCK_DGRAM, IPPROTO_IP);
		}
	      else
		{
		  /* Reset the connection.  */
		  struct sockaddr sa = { .sa_family = AF_UNSPEC };
		  __connect (fd, &sa, sizeof (sa));
		}

	      socklen_t sl = sizeof (results[i].source_addr);
	      if (fd != -1
		  && __connect (fd, q->ai_addr, q->ai_addrlen) == 0
		  && __getsockname (fd,
				    (struct sockaddr *) &results[i].source_addr,
				    &sl) == 0)
		{
		  results[i].source_addr_len = sl;
		  results[i].got_source_addr = true;

		  if (in6ai != NULL)
		    {
		      /* See whether the source address is on the list of
			 deprecated or temporary addresses.  */
		      struct in6addrinfo tmp;

		      if (q->ai_family == AF_INET && af == AF_INET)
			{
			  struct sockaddr_in *sinp
			    = (struct sockaddr_in *) &results[i].source_addr;
			  tmp.addr[0] = 0;
			  tmp.addr[1] = 0;
			  tmp.addr[2] = htonl (0xffff);
			  tmp.addr[3] = sinp->sin_addr.s_addr;
			}
		      else
			{
			  struct sockaddr_in6 *sin6p
			    = (struct sockaddr_in6 *) &results[i].source_addr;
			  memcpy (tmp.addr, &sin6p->sin6_addr, IN6ADDRSZ);
			}

		      struct in6addrinfo *found
			= bsearch (&tmp, in6ai, in6ailen, sizeof (*in6ai),
				   in6aicmp);
		      if (found != NULL)
			{
			  results[i].source_addr_flags = found->flags;
			  results[i].prefixlen = found->prefixlen;
			  results[i].index = found->index;
			}
		    }

		  if (q->ai_family == AF_INET && af == AF_INET6)
		    {
		      /* We have to convert the address.  The socket is
			 IPv6 and the request is for IPv4.  */
		      struct sockaddr_in6 *sin6
			= (struct sockaddr_in6 *) &results[i].source_addr;
		      struct sockaddr_in *sin
			= (struct sockaddr_in *) &results[i].source_addr;
		      assert (IN6_IS_ADDR_V4MAPPED (sin6->sin6_addr.s6_addr32));
		      sin->sin_family = AF_INET;
		      /* We do not have to initialize sin_port since this
			 fields has the same position and size in the IPv6
			 structure.  */
		      assert (offsetof (struct sockaddr_in, sin_port)
			      == offsetof (struct sockaddr_in6, sin6_port));
		      assert (sizeof (sin->sin_port)
			      == sizeof (sin6->sin6_port));
		      memcpy (&sin->sin_addr,
			      &sin6->sin6_addr.s6_addr32[3], INADDRSZ);
		      results[i].source_addr_len = sizeof (struct sockaddr_in);
		    }
		}
	      else if (errno == EAFNOSUPPORT && af == AF_INET6
		       && q->ai_family == AF_INET)
		/* This could mean IPv6 sockets are IPv6-only.  */
		goto close_retry;
	      else
		/* Just make sure that if we have to process the same
		   address again we do not copy any memory.  */
		results[i].source_addr_len = 0;
	    }

	  /* Remember the canonical name.  */
	  if (q->ai_canonname != NULL)
	    {
	      assert (canonname == NULL);
	      canonname = q->ai_canonname;
	      q->ai_canonname = NULL;
	    }
	}

      if (fd != -1)
	close_not_cancel_no_status (fd);

      /* We got all the source addresses we can get, now sort using
	 the information.  */
      struct sort_result_combo src
	= { .results = results, .nresults = nresults };
      if (__builtin_expect (gaiconf_reload_flag_ever_set, 0))
	{
	  __libc_lock_define_initialized (static, lock);

	  __libc_lock_lock (lock);
	  if (old_once && gaiconf_reload_flag)
	    gaiconf_reload ();
	  qsort_r (order, nresults, sizeof (order[0]), rfc3484_sort, &src);
	  __libc_lock_unlock (lock);
	}
      else
	qsort_r (order, nresults, sizeof (order[0]), rfc3484_sort, &src);

      /* Queue the results up as they come out of sorting.  */
      q = p = results[order[0]].dest_addr;
      for (i = 1; i < nresults; ++i)
	q = q->ai_next = results[order[i]].dest_addr;
      q->ai_next = NULL;

      /* Fill in the canonical name into the new first entry.  */
      p->ai_canonname = canonname;
    }

  free (in6ai);

  if (p)
    {
      *pai = p;
      return 0;
    }

  return last_i ? -(last_i & GAIH_EAI) : EAI_NONAME;
}
libc_hidden_def (getaddrinfo)

static_link_warning (getaddrinfo)

void
freeaddrinfo (struct addrinfo *ai)
{
  struct addrinfo *p;

  while (ai != NULL)
    {
      p = ai;
      ai = ai->ai_next;
      free (p->ai_canonname);
      free (p);
    }
}
libc_hidden_def (freeaddrinfo)<|MERGE_RESOLUTION|>--- conflicted
+++ resolved
@@ -901,29 +901,6 @@
 			      pataddr[2] = htonl (0xffff);
 			      pataddr[1] = 0;
 			      pataddr[0] = 0;
-<<<<<<< HEAD
-			      pat = &(*pat)->next;
-			    }
-			  else if ((req->ai_family == AF_UNSPEC
-				    || (*pat)->family == req->ai_family))
-			    {
-			      if ((*pat)->family == AF_INET6)
-				got_ipv6 = true;
-			      pat = &(*pat)->next;
-			    }
-			  else if (*pat == at)
-			    {
-			      if ((*pat)->next != NULL)
-				memcpy (*pat, (*pat)->next, sizeof (**pat));
-			      else
-				{
-				  no_data = 1;
-				  break;
-				}
-			    }
-			  else
-			    *pat = (*pat)->next;
-=======
 			      pat = &((*pat)->next);
 			      no_data = 0;
 			    }
@@ -938,7 +915,6 @@
 			    }
 			  else
 			    *pat = ((*pat)->next);
->>>>>>> 96147940
 			}
 		    }
 
